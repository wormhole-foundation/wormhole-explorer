package config

import (
	"context"
	"encoding/json"
	"fmt"
	"os"

	"github.com/joho/godotenv"
	"github.com/sethvargo/go-envconfig"
)

const (
	EnvironmentLocal = "local"
)

// p2p network constants.
const (
	P2pMainNet = "mainnet"
	P2pTestNet = "testnet"
	P2pDevNet  = "devnet"
)

const (
<<<<<<< HEAD
	// TODO: remove after switch to use only postgres.
=======
>>>>>>> 0607a9d8
	DbLayerMongo    = "mongo"
	DbLayerPostgres = "postgres"
	DbLayerBoth     = "both"
)

// ServiceConfiguration represents the application configuration when running as service with default values.
type ServiceConfiguration struct {
	// Global configuration
	Environment    string `env:"ENVIRONMENT,required"`
	LogLevel       string `env:"LOG_LEVEL,default=INFO"`
	Port           string `env:"PORT,default=8000"`
	PprofEnabled   bool   `env:"PPROF_ENABLED,default=false"`
	P2pNetwork     string `env:"P2P_NETWORK,required"`
	AlertEnabled   bool   `env:"ALERT_ENABLED,default=false"`
	AlertApiKey    string `env:"ALERT_API_KEY"`
	MetricsEnabled bool   `env:"METRICS_ENABLED,default=false"`
<<<<<<< HEAD
	// TODO: remove after switch to use only postgres.
	DbLayer string `env:"DB_LAYER,default=mongo"` // mongo, postgres, both
=======
	DbLayer        string `env:"DB_LAYER,default=mongo"` // mongo, postgres, both
>>>>>>> 0607a9d8
	// Fly event consumer configuration
	ConsumerWorkerSize         int `env:"CONSUMER_WORKER_SIZE,default=1"`
	GovernorConsumerWorkerSize int `env:"GOVERNOR_CONSUMER_WORKER_SIZE,default=1"`
	// Database configuration monogo
	MongoURI      string `env:"MONGODB_URI,required"`
	MongoDatabase string `env:"MONGODB_DATABASE,required"`
	// Database configuration postgres
	DbURL       string `env:"DB_URL,required"`
	DbLogEnable bool   `env:"DB_LOG_ENABLED,default=false"`
	// AWS configuration
	AwsEndpoint        string `env:"AWS_ENDPOINT"`
	AwsAccessKeyID     string `env:"AWS_ACCESS_KEY_ID"`
	AwsSecretAccessKey string `env:"AWS_SECRET_ACCESS_KEY"`
	AwsRegion          string `env:"AWS_REGION"`
	DuplicateVaaSQSUrl string `env:"DUPLICATE_VAA_SQS_URL"`
	GovernorSQSUrl     string `env:"GOVERNOR_SQS_URL"`
	// Tx-tracker client configuration
	TxTrackerUrl     string `env:"TX_TRACKER_URL,required"`
	TxTrackerTimeout int64  `env:"TX_TRACKER_TIMEOUT,default=10"`
	// Guardian api provider configuration
	GuardianAPIProviderPath       string `env:"GUARDIAN_API_PROVIDER_PATH,required"`
	*GuardianAPIConfigurationJson `required:"false"`
}

type GuardianAPIConfigurationJson struct {
	GuardianProviders []GuardianProvider `json:"guardian_providers"`
}

type GuardianProvider struct {
	ProviderName      string `json:"name"`
	ProviderUrl       string `json:"url"`
	RequestsPerMinute uint16 `json:"requests_per_minute"`
	Priority          uint8  `json:"priority"`
}

// New creates a configuration with the values from .env file and environment variables.
func New(ctx context.Context) (*ServiceConfiguration, error) {
	_ = godotenv.Load(".env", "../.env")

	var configuration ServiceConfiguration
	if err := envconfig.Process(ctx, &configuration); err != nil {
		return nil, err
	}

	// validate db layer field.
	if err := configuration.ValidateDbLayer(); err != nil {
		return nil, err
	}

	// Load guardian api provider configuration.
	if configuration.GuardianAPIProviderPath != "" {
		guardianAPIJsonFile, err := os.ReadFile(configuration.GuardianAPIProviderPath)
		if err != nil {
			return nil, fmt.Errorf("failed to read guardian API provider settings from file: %w", err)
		}
		var GuardianAPIConfigurationJson GuardianAPIConfigurationJson
		if err := json.Unmarshal(guardianAPIJsonFile, &GuardianAPIConfigurationJson); err != nil {
			return nil, fmt.Errorf("failed to unmarshal guardian API provider settings: %w", err)
		}
		configuration.GuardianAPIConfigurationJson = &GuardianAPIConfigurationJson
	} else {
		return nil, fmt.Errorf("guardian API provider settings file is required")
	}

	return &configuration, nil
}

// function to validate DBLayer field
func (c *ServiceConfiguration) ValidateDbLayer() error {
	switch c.DbLayer {
	case DbLayerMongo, DbLayerPostgres, DbLayerBoth:
		return nil
	default:
		return fmt.Errorf("invalid db layer: %s", c.DbLayer)
	}
}<|MERGE_RESOLUTION|>--- conflicted
+++ resolved
@@ -22,10 +22,6 @@
 )
 
 const (
-<<<<<<< HEAD
-	// TODO: remove after switch to use only postgres.
-=======
->>>>>>> 0607a9d8
 	DbLayerMongo    = "mongo"
 	DbLayerPostgres = "postgres"
 	DbLayerBoth     = "both"
@@ -42,12 +38,7 @@
 	AlertEnabled   bool   `env:"ALERT_ENABLED,default=false"`
 	AlertApiKey    string `env:"ALERT_API_KEY"`
 	MetricsEnabled bool   `env:"METRICS_ENABLED,default=false"`
-<<<<<<< HEAD
-	// TODO: remove after switch to use only postgres.
-	DbLayer string `env:"DB_LAYER,default=mongo"` // mongo, postgres, both
-=======
 	DbLayer        string `env:"DB_LAYER,default=mongo"` // mongo, postgres, both
->>>>>>> 0607a9d8
 	// Fly event consumer configuration
 	ConsumerWorkerSize         int `env:"CONSUMER_WORKER_SIZE,default=1"`
 	GovernorConsumerWorkerSize int `env:"GOVERNOR_CONSUMER_WORKER_SIZE,default=1"`
