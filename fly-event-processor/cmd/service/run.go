package service

import (
	"context"
	"errors"
	"fmt"
	"log"
	"os"
	"os/signal"
	"syscall"
	"time"

	"github.com/aws/aws-sdk-go-v2/aws"
	awsconfig "github.com/aws/aws-sdk-go-v2/config"
	"github.com/aws/aws-sdk-go-v2/credentials"
	"github.com/wormhole-foundation/wormhole-explorer/common/client/sqs"
	"github.com/wormhole-foundation/wormhole-explorer/common/db"
	"github.com/wormhole-foundation/wormhole-explorer/common/dbutil"
	"github.com/wormhole-foundation/wormhole-explorer/common/health"
	"github.com/wormhole-foundation/wormhole-explorer/common/logger"
	"github.com/wormhole-foundation/wormhole-explorer/common/pool"

	governorConsumer "github.com/wormhole-foundation/wormhole-explorer/fly-event-processor/consumer/governor"
	vaaConsumer "github.com/wormhole-foundation/wormhole-explorer/fly-event-processor/consumer/vaa"
	governorConfigProcessor "github.com/wormhole-foundation/wormhole-explorer/fly-event-processor/processor/governor_config"
	governorStatusProcessor "github.com/wormhole-foundation/wormhole-explorer/fly-event-processor/processor/governor_status"
	vaaprocessor "github.com/wormhole-foundation/wormhole-explorer/fly-event-processor/processor/vaa"
	"github.com/wormhole-foundation/wormhole-explorer/fly-event-processor/storage"

	txTracker "github.com/wormhole-foundation/wormhole-explorer/common/client/txtracker"

	"github.com/wormhole-foundation/wormhole-explorer/fly-event-processor/queue"
<<<<<<< HEAD
	"go.mongodb.org/mongo-driver/mongo"
=======
>>>>>>> 0607a9d8
	"go.uber.org/zap"

	"github.com/wormhole-foundation/wormhole-explorer/fly-event-processor/config"
	"github.com/wormhole-foundation/wormhole-explorer/fly-event-processor/http/infrastructure"
	"github.com/wormhole-foundation/wormhole-explorer/fly-event-processor/http/vaa"
	"github.com/wormhole-foundation/wormhole-explorer/fly-event-processor/internal/metrics"
)

func Run() {
	rootCtx, rootCtxCancel := context.WithCancel(context.Background())

	// load config
	cfg, err := config.New(rootCtx)
	if err != nil {
		log.Fatal("Error loading config: ", err)
	}

	// initialize metrics
	metrics := newMetrics(cfg)

	// build logger
	logger := logger.New("wormholescan-fly-event-processor", logger.WithLevel(cfg.LogLevel))
	logger.Info("Starting wormholescan-fly-event-processor ...")

	// create guardian provider pool
	guardianApiProviderPool, err := newGuardianProviderPool(cfg)
	if err != nil {
		logger.Fatal("Error creating guardian provider pool: ", zap.Error(err))
	}

	// initialize db and repositories
	s, err := newStorageLayer(rootCtx, cfg, logger)
	if err != nil {
		logger.Fatal("Error initializing db and repositories: ", zap.Error(err))
	}

	//TxTracker createTxHash client
	createTxHashFunc, err := newCreateTxHashFunc(cfg, logger)
	if err != nil {
		logger.Fatal("failed to initialize VAA parser", zap.Error(err))
	}

	// create a new processor
	dupVaaProcessor, govStatusProcessor, govConfigProcessor, err := newProcessors(cfg,
		guardianApiProviderPool, s, createTxHashFunc, metrics, logger)
	if err != nil {
<<<<<<< HEAD
		logger.Fatal("failed to initialize processor", zap.Error(err))
	}

	// start serving /health and /ready endpoints
	healthChecks, err := makeHealthChecks(rootCtx, cfg, s.mongoDB.Database, s.postgresDB)
	if err != nil {
		logger.Fatal("Failed to create health checks", zap.Error(err))
	}
	// TODO: handle s.mongoRepository to use postgres also.
=======
		logger.Fatal("failed to initialize processors", zap.Error(err))
	}

	// start serving /health and /ready endpoints

	healthChecks, err := makeHealthChecks(rootCtx, cfg, s.mongoDB, s.postgresDB)
	if err != nil {
		logger.Fatal("Failed to create health checks", zap.Error(err))
	}
>>>>>>> 0607a9d8
	vaaCtrl := vaa.NewController(dupVaaProcessor, s.mongoRepository, logger)
	server := infrastructure.NewServer(logger, cfg.Port, vaaCtrl, cfg.PprofEnabled,
		healthChecks...)
	server.Start()

	// create and start a duplicate VAA consumer.
	duplicateVaaConsumeFunc := newDuplicateVaaConsumeFunc(rootCtx, cfg,
		metrics, logger)
	duplicateVaa := vaaConsumer.New(duplicateVaaConsumeFunc, dupVaaProcessor,
		logger, metrics, cfg.P2pNetwork, cfg.ConsumerWorkerSize)
	duplicateVaa.Start(rootCtx)

	// create and start a governor status consumer.
	governorStatusConsumerFunc := newGovernorStatusConsumeFunc(rootCtx, cfg,
		metrics, logger)

	governorStatus := governorConsumer.New(governorStatusConsumerFunc,
		govStatusProcessor, govConfigProcessor, logger, metrics,
		cfg.P2pNetwork, cfg.GovernorConsumerWorkerSize)
	governorStatus.Start(rootCtx)

	logger.Info("Started wormholescan-fly-event-processor")

	// Waiting for signal
	sigterm := make(chan os.Signal, 1)
	signal.Notify(sigterm, syscall.SIGINT, syscall.SIGTERM)
	select {
	case <-rootCtx.Done():
		logger.Warn("Terminating with root context cancelled.")
	case signal := <-sigterm:
		logger.Info("Terminating with signal.", zap.String("signal", signal.String()))
	}

	// graceful shutdown
	logger.Info("Cancelling root context...")
	rootCtxCancel()

	logger.Info("Closing Http server...")
	server.Stop()

	// close mongo db connection
<<<<<<< HEAD
	// TODO: remove after switch to use only postgres.
=======
>>>>>>> 0607a9d8
	if s.mongoDB != nil {
		logger.Info("Closing MongoDB connection...")
		s.mongoDB.DisconnectWithTimeout(10 * time.Second)
	}

	// close postgres db connection
	if s.postgresDB != nil {
		logger.Info("Closing Postgres connection...")
		s.postgresDB.Close()
	}

	logger.Info("Terminated wormholescan-fly-event-processor")

}

type storageLayer struct {
<<<<<<< HEAD
	// TODO: remove after switch to use only postgres.
=======
>>>>>>> 0607a9d8
	mongoDB            *dbutil.Session
	mongoRepository    *storage.Repository
	postgresDB         *db.DB
	postgresRepository *storage.PostgresRepository
}

func newStorageLayer(ctx context.Context,
	cfg *config.ServiceConfiguration,
	logger *zap.Logger) (*storageLayer, error) {

	var mongoDb *dbutil.Session
	var mongoRepository *storage.Repository
	var postgresDb *db.DB
	var postgresRepository *storage.PostgresRepository
	var err error
	switch cfg.DbLayer {
<<<<<<< HEAD
	// TODO: remove after switch to use only postgres.
=======
>>>>>>> 0607a9d8
	case config.DbLayerMongo:
		mongoDb, err = dbutil.Connect(ctx, logger, cfg.MongoURI, cfg.MongoDatabase, false)
		if err != nil {
			return nil, err
		}
		mongoRepository = storage.NewRepository(logger, mongoDb.Database)
	case config.DbLayerPostgres:
		postgresDb, err = newPostgresDatabase(ctx, cfg, logger)
		if err != nil {
			return nil, err
		}
		postgresRepository = storage.NewPostgresRepository(postgresDb, logger)
	case config.DbLayerBoth:
<<<<<<< HEAD
		// TODO: remove after switch to use only postgres.
=======
>>>>>>> 0607a9d8
		mongoDb, err = dbutil.Connect(ctx, logger, cfg.MongoURI, cfg.MongoDatabase, false)
		if err != nil {
			return nil, err
		}
		mongoRepository = storage.NewRepository(logger, mongoDb.Database)
		postgresDb, err = newPostgresDatabase(ctx, cfg, logger)
		if err != nil {
			return nil, err
		}
		postgresRepository = storage.NewPostgresRepository(postgresDb, logger)
	default:
		return nil, fmt.Errorf("invalid db layer: %s", cfg.DbLayer)
	}

	return &storageLayer{
		mongoDB:            mongoDb,
		mongoRepository:    mongoRepository,
		postgresDB:         postgresDb,
		postgresRepository: postgresRepository,
	}, nil
}

<<<<<<< HEAD
=======
// newProcessors creates processors based on the db layer configuration.
// returns the duplicate VAA processor, governor status processor and governor config processor.
>>>>>>> 0607a9d8
func newProcessors(cfg *config.ServiceConfiguration,
	guardianApiProviderPool *pool.Pool, s *storageLayer, createTxHashFunc txTracker.CreateTxHashFunc,
	metrics metrics.Metrics, logger *zap.Logger) (vaaprocessor.ProcessorFunc, governorStatusProcessor.ProcessorFunc,
	governorConfigProcessor.ProcessorFunc, error) {

	switch cfg.DbLayer {
	case config.DbLayerMongo:
<<<<<<< HEAD
		// TODO: remove after switch to use only postgres.
		dupVaaProcessor := vaaprocessor.NewProcessor(guardianApiProviderPool,
=======
		dupVaaProcessor := vaaprocessor.NewDuplicateVaaProcessor(guardianApiProviderPool,
>>>>>>> 0607a9d8
			s.mongoRepository, logger, metrics)
		govStatusProcessor := governorStatusProcessor.NewProcessor(s.mongoRepository,
			createTxHashFunc, logger, metrics)
		govConfigProcessor := governorConfigProcessor.NewNoopProcessor()
		return dupVaaProcessor.Process, govStatusProcessor.Process, govConfigProcessor.Process, nil
	case config.DbLayerPostgres:
<<<<<<< HEAD
		// TODO: modify vaaProcessor with postgres and not mongo.
		dupVaaProcessor := vaaprocessor.NewProcessor(guardianApiProviderPool,
			s.mongoRepository, logger, metrics)
=======
		dupVaaProcessor := vaaprocessor.NewProcessor(guardianApiProviderPool,
			s.postgresRepository, logger, metrics)
>>>>>>> 0607a9d8
		govStatusProcessor := governorStatusProcessor.NewProcessor(s.postgresRepository,
			createTxHashFunc, logger, metrics)
		govConfigProcessor := governorConfigProcessor.NewProcessor(s.postgresRepository,
			logger, metrics)
		return dupVaaProcessor.Process, govStatusProcessor.Process, govConfigProcessor.Process, nil
	case config.DbLayerBoth:
<<<<<<< HEAD
		// TODO: add vaaProcessor with postgres.
		dupVaaProcessor := vaaprocessor.NewProcessor(guardianApiProviderPool,
			s.mongoRepository, logger, metrics)
=======
		dupVaaProcessorMongo := vaaprocessor.NewDuplicateVaaProcessor(guardianApiProviderPool,
			s.mongoRepository, logger, metrics)
		dupVaaProcessorPostgres := vaaprocessor.NewProcessor(guardianApiProviderPool,
			s.postgresRepository, logger, metrics)
		dupVaaProcessor := vaaprocessor.NewCompositeProcessor(
			dupVaaProcessorMongo.Process, dupVaaProcessorPostgres.Process)
>>>>>>> 0607a9d8
		govStatusProcessorMongo := governorStatusProcessor.NewProcessor(s.mongoRepository,
			createTxHashFunc, logger, metrics)
		govStatusProcessorPostgres := governorStatusProcessor.NewProcessor(s.postgresRepository,
			createTxHashFunc, logger, metrics)
		govStatusProcessor := governorStatusProcessor.NewCompositeProcessor(
			govStatusProcessorMongo.Process, govStatusProcessorPostgres.Process)
		govConfigProcessor := governorConfigProcessor.NewProcessor(s.postgresRepository,
			logger, metrics)
		return dupVaaProcessor.Process, govStatusProcessor.Process, govConfigProcessor.Process, nil
	}

	return nil, nil, nil, fmt.Errorf("invalid db layer: %s", cfg.DbLayer)
}

func newAwsConfig(ctx context.Context, cfg *config.ServiceConfiguration) (aws.Config, error) {

	region := cfg.AwsRegion

	if cfg.AwsAccessKeyID != "" && cfg.AwsSecretAccessKey != "" {

		credentials := credentials.NewStaticCredentialsProvider(cfg.AwsAccessKeyID, cfg.AwsSecretAccessKey, "")

		customResolver := aws.EndpointResolverFunc(func(service, region string) (aws.Endpoint, error) {
			if cfg.AwsEndpoint != "" {
				return aws.Endpoint{
					PartitionID:   "aws",
					URL:           cfg.AwsEndpoint,
					SigningRegion: region,
				}, nil
			}

			return aws.Endpoint{}, &aws.EndpointNotFoundError{}
		})

		awsCfg, err := awsconfig.LoadDefaultConfig(
			ctx,
			awsconfig.WithRegion(region),
			awsconfig.WithEndpointResolver(customResolver),
			awsconfig.WithCredentialsProvider(credentials),
		)
		return awsCfg, err
	}
	return awsconfig.LoadDefaultConfig(ctx, awsconfig.WithRegion(region))
}

func newSqsConsumer(ctx context.Context, cfg *config.ServiceConfiguration, sqsUrl string) (*sqs.Consumer, error) {

	awsconfig, err := newAwsConfig(ctx, cfg)
	if err != nil {
		return nil, err
	}

	consumer, err := sqs.NewConsumer(
		awsconfig,
		sqsUrl,
		sqs.WithMaxMessages(10),
		sqs.WithVisibilityTimeout(60),
	)
	return consumer, err
}

func makeHealthChecks(
	ctx context.Context,
	cfg *config.ServiceConfiguration,
<<<<<<< HEAD
	mongoDb *mongo.Database,
=======
	mongo *dbutil.Session,
>>>>>>> 0607a9d8
	db *db.DB,
) ([]health.Check, error) {

	awsConfig, err := newAwsConfig(ctx, cfg)
	if err != nil {
		return nil, err
	}

	plugins := []health.Check{health.SQS(awsConfig, cfg.DuplicateVaaSQSUrl)}

	switch cfg.DbLayer {
	case config.DbLayerMongo:
<<<<<<< HEAD
		// TODO: remove after switch to use only postgres.
		plugins = append(plugins, health.Mongo(mongoDb))
	case config.DbLayerPostgres:
		plugins = append(plugins, health.Postgres(db))
	case config.DbLayerBoth:
		plugins = append(plugins, health.Mongo(mongoDb), health.Postgres(db))
=======
		plugins = append(plugins, health.Mongo(mongo.Database))
	case config.DbLayerPostgres:
		plugins = append(plugins, health.Postgres(db))
	case config.DbLayerBoth:
		plugins = append(plugins, health.Mongo(mongo.Database), health.Postgres(db))
>>>>>>> 0607a9d8
	default:
		return nil, fmt.Errorf("invalid db layer: %s", cfg.DbLayer)
	}

	return plugins, nil
}

func newMetrics(cfg *config.ServiceConfiguration) metrics.Metrics {
	if !cfg.MetricsEnabled {
		return metrics.NewDummyMetrics()
	}
	return metrics.NewPrometheusMetrics(cfg.Environment)
}

func newGuardianProviderPool(cfg *config.ServiceConfiguration) (*pool.Pool, error) {
	if cfg.GuardianAPIConfigurationJson == nil {
		return nil, errors.New("guardian api provider configuration is missing")
	}

	var guardianCfgs []pool.Config
	for _, provider := range cfg.GuardianAPIConfigurationJson.GuardianProviders {
		guardianCfgs = append(guardianCfgs, pool.Config{
			Id:                provider.ProviderUrl,
			Description:       provider.ProviderName,
			RequestsPerMinute: provider.RequestsPerMinute,
			Priority:          provider.Priority,
		})
	}

	if len(guardianCfgs) == 0 {
		return nil, errors.New("guardian api provider configuration is empty")
	}
	return pool.NewPool(guardianCfgs), nil
}

func newDuplicateVaaConsumeFunc(
	ctx context.Context,
	cfg *config.ServiceConfiguration,
	metrics metrics.Metrics,
	logger *zap.Logger,
) queue.ConsumeFunc[queue.EventDuplicateVaa] {

	sqsConsumer, err := newSqsConsumer(ctx, cfg, cfg.DuplicateVaaSQSUrl)
	if err != nil {
		logger.Fatal("failed to create sqs consumer", zap.Error(err))
	}

	vaaQueue := queue.NewEventSqs[queue.EventDuplicateVaa](sqsConsumer,
		metrics.IncDuplicatedVaaConsumedQueue, logger)
	return vaaQueue.Consume
}

func newGovernorStatusConsumeFunc(
	ctx context.Context,
	cfg *config.ServiceConfiguration,
	metrics metrics.Metrics,
	logger *zap.Logger,
) queue.ConsumeFunc[queue.EventGovernor] {

	sqsConsumer, err := newSqsConsumer(ctx, cfg, cfg.GovernorSQSUrl)
	if err != nil {
		logger.Fatal("failed to create sqs consumer", zap.Error(err))
	}

	governorStatusQueue := queue.NewEventSqs[queue.EventGovernor](sqsConsumer,
		metrics.IncGovernorStatusConsumedQueue, logger)
	return governorStatusQueue.Consume
}

func newCreateTxHashFunc(
	cfg *config.ServiceConfiguration,
	logger *zap.Logger,
) (txTracker.CreateTxHashFunc, error) {
	if cfg.Environment == config.EnvironmentLocal {
		return func(vaaID, txHash string) (*txTracker.TxHashResponse, error) {
			return &txTracker.TxHashResponse{
				NativeTxHash: txHash,
			}, nil
		}, nil
	}
	createTxHashClient, err := txTracker.NewTxTrackerAPIClient(cfg.TxTrackerTimeout, cfg.TxTrackerUrl, logger)
	if err != nil {
		return nil, fmt.Errorf("failed to initialize TxTracker client: %w", err)
	}
	return createTxHashClient.CreateTxHash, nil
}

func newPostgresDatabase(ctx context.Context,
	cfg *config.ServiceConfiguration,
	logger *zap.Logger) (*db.DB, error) {

	// Enable database logging
	var options db.Option
	if cfg.DbLogEnable {
		options = db.WithTracer(logger)
	}

	return db.NewDB(ctx, cfg.DbURL, options)
}<|MERGE_RESOLUTION|>--- conflicted
+++ resolved
@@ -30,10 +30,6 @@
 	txTracker "github.com/wormhole-foundation/wormhole-explorer/common/client/txtracker"
 
 	"github.com/wormhole-foundation/wormhole-explorer/fly-event-processor/queue"
-<<<<<<< HEAD
-	"go.mongodb.org/mongo-driver/mongo"
-=======
->>>>>>> 0607a9d8
 	"go.uber.org/zap"
 
 	"github.com/wormhole-foundation/wormhole-explorer/fly-event-processor/config"
@@ -80,27 +76,15 @@
 	dupVaaProcessor, govStatusProcessor, govConfigProcessor, err := newProcessors(cfg,
 		guardianApiProviderPool, s, createTxHashFunc, metrics, logger)
 	if err != nil {
-<<<<<<< HEAD
-		logger.Fatal("failed to initialize processor", zap.Error(err))
+		logger.Fatal("failed to initialize processors", zap.Error(err))
 	}
 
 	// start serving /health and /ready endpoints
-	healthChecks, err := makeHealthChecks(rootCtx, cfg, s.mongoDB.Database, s.postgresDB)
+
+	healthChecks, err := makeHealthChecks(rootCtx, cfg, s.mongoDB, s.postgresDB)
 	if err != nil {
 		logger.Fatal("Failed to create health checks", zap.Error(err))
 	}
-	// TODO: handle s.mongoRepository to use postgres also.
-=======
-		logger.Fatal("failed to initialize processors", zap.Error(err))
-	}
-
-	// start serving /health and /ready endpoints
-
-	healthChecks, err := makeHealthChecks(rootCtx, cfg, s.mongoDB, s.postgresDB)
-	if err != nil {
-		logger.Fatal("Failed to create health checks", zap.Error(err))
-	}
->>>>>>> 0607a9d8
 	vaaCtrl := vaa.NewController(dupVaaProcessor, s.mongoRepository, logger)
 	server := infrastructure.NewServer(logger, cfg.Port, vaaCtrl, cfg.PprofEnabled,
 		healthChecks...)
@@ -142,10 +126,6 @@
 	server.Stop()
 
 	// close mongo db connection
-<<<<<<< HEAD
-	// TODO: remove after switch to use only postgres.
-=======
->>>>>>> 0607a9d8
 	if s.mongoDB != nil {
 		logger.Info("Closing MongoDB connection...")
 		s.mongoDB.DisconnectWithTimeout(10 * time.Second)
@@ -162,10 +142,6 @@
 }
 
 type storageLayer struct {
-<<<<<<< HEAD
-	// TODO: remove after switch to use only postgres.
-=======
->>>>>>> 0607a9d8
 	mongoDB            *dbutil.Session
 	mongoRepository    *storage.Repository
 	postgresDB         *db.DB
@@ -182,10 +158,6 @@
 	var postgresRepository *storage.PostgresRepository
 	var err error
 	switch cfg.DbLayer {
-<<<<<<< HEAD
-	// TODO: remove after switch to use only postgres.
-=======
->>>>>>> 0607a9d8
 	case config.DbLayerMongo:
 		mongoDb, err = dbutil.Connect(ctx, logger, cfg.MongoURI, cfg.MongoDatabase, false)
 		if err != nil {
@@ -199,10 +171,6 @@
 		}
 		postgresRepository = storage.NewPostgresRepository(postgresDb, logger)
 	case config.DbLayerBoth:
-<<<<<<< HEAD
-		// TODO: remove after switch to use only postgres.
-=======
->>>>>>> 0607a9d8
 		mongoDb, err = dbutil.Connect(ctx, logger, cfg.MongoURI, cfg.MongoDatabase, false)
 		if err != nil {
 			return nil, err
@@ -225,11 +193,8 @@
 	}, nil
 }
 
-<<<<<<< HEAD
-=======
 // newProcessors creates processors based on the db layer configuration.
 // returns the duplicate VAA processor, governor status processor and governor config processor.
->>>>>>> 0607a9d8
 func newProcessors(cfg *config.ServiceConfiguration,
 	guardianApiProviderPool *pool.Pool, s *storageLayer, createTxHashFunc txTracker.CreateTxHashFunc,
 	metrics metrics.Metrics, logger *zap.Logger) (vaaprocessor.ProcessorFunc, governorStatusProcessor.ProcessorFunc,
@@ -237,44 +202,27 @@
 
 	switch cfg.DbLayer {
 	case config.DbLayerMongo:
-<<<<<<< HEAD
-		// TODO: remove after switch to use only postgres.
-		dupVaaProcessor := vaaprocessor.NewProcessor(guardianApiProviderPool,
-=======
 		dupVaaProcessor := vaaprocessor.NewDuplicateVaaProcessor(guardianApiProviderPool,
->>>>>>> 0607a9d8
 			s.mongoRepository, logger, metrics)
 		govStatusProcessor := governorStatusProcessor.NewProcessor(s.mongoRepository,
 			createTxHashFunc, logger, metrics)
 		govConfigProcessor := governorConfigProcessor.NewNoopProcessor()
 		return dupVaaProcessor.Process, govStatusProcessor.Process, govConfigProcessor.Process, nil
 	case config.DbLayerPostgres:
-<<<<<<< HEAD
-		// TODO: modify vaaProcessor with postgres and not mongo.
-		dupVaaProcessor := vaaprocessor.NewProcessor(guardianApiProviderPool,
-			s.mongoRepository, logger, metrics)
-=======
 		dupVaaProcessor := vaaprocessor.NewProcessor(guardianApiProviderPool,
 			s.postgresRepository, logger, metrics)
->>>>>>> 0607a9d8
 		govStatusProcessor := governorStatusProcessor.NewProcessor(s.postgresRepository,
 			createTxHashFunc, logger, metrics)
 		govConfigProcessor := governorConfigProcessor.NewProcessor(s.postgresRepository,
 			logger, metrics)
 		return dupVaaProcessor.Process, govStatusProcessor.Process, govConfigProcessor.Process, nil
 	case config.DbLayerBoth:
-<<<<<<< HEAD
-		// TODO: add vaaProcessor with postgres.
-		dupVaaProcessor := vaaprocessor.NewProcessor(guardianApiProviderPool,
-			s.mongoRepository, logger, metrics)
-=======
 		dupVaaProcessorMongo := vaaprocessor.NewDuplicateVaaProcessor(guardianApiProviderPool,
 			s.mongoRepository, logger, metrics)
 		dupVaaProcessorPostgres := vaaprocessor.NewProcessor(guardianApiProviderPool,
 			s.postgresRepository, logger, metrics)
 		dupVaaProcessor := vaaprocessor.NewCompositeProcessor(
 			dupVaaProcessorMongo.Process, dupVaaProcessorPostgres.Process)
->>>>>>> 0607a9d8
 		govStatusProcessorMongo := governorStatusProcessor.NewProcessor(s.mongoRepository,
 			createTxHashFunc, logger, metrics)
 		govStatusProcessorPostgres := governorStatusProcessor.NewProcessor(s.postgresRepository,
@@ -339,11 +287,7 @@
 func makeHealthChecks(
 	ctx context.Context,
 	cfg *config.ServiceConfiguration,
-<<<<<<< HEAD
-	mongoDb *mongo.Database,
-=======
 	mongo *dbutil.Session,
->>>>>>> 0607a9d8
 	db *db.DB,
 ) ([]health.Check, error) {
 
@@ -356,20 +300,11 @@
 
 	switch cfg.DbLayer {
 	case config.DbLayerMongo:
-<<<<<<< HEAD
-		// TODO: remove after switch to use only postgres.
-		plugins = append(plugins, health.Mongo(mongoDb))
-	case config.DbLayerPostgres:
-		plugins = append(plugins, health.Postgres(db))
-	case config.DbLayerBoth:
-		plugins = append(plugins, health.Mongo(mongoDb), health.Postgres(db))
-=======
 		plugins = append(plugins, health.Mongo(mongo.Database))
 	case config.DbLayerPostgres:
 		plugins = append(plugins, health.Postgres(db))
 	case config.DbLayerBoth:
 		plugins = append(plugins, health.Mongo(mongo.Database), health.Postgres(db))
->>>>>>> 0607a9d8
 	default:
 		return nil, fmt.Errorf("invalid db layer: %s", cfg.DbLayer)
 	}
