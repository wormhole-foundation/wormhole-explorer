--- conflicted
+++ resolved
@@ -61,11 +61,7 @@
 }
 
 type NodeGovernorVaa struct {
-<<<<<<< HEAD
-	ID          string     `bson:"_id" db:"guardian_address"` //TODO check if this is correct
-=======
 	ID          string     `bson:"_id" db:"guardian_address"`
->>>>>>> 0607a9d8
 	NodeName    string     `bson:"nodeName" db:"guardian_name"`
 	NodeAddress string     `bson:"nodeAddress" db:"guardian_address"`
 	VaaID       string     `bson:"vaaId" db:"vaa_id"`
