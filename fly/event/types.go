package event

import (
	"context"
	"time"
)

type DuplicateVaa struct {
	VaaID            string     `json:"vaaId"`
	ChainID          uint16     `json:"chainId"`
	Version          uint8      `json:"version"`
	GuardianSetIndex uint32     `json:"guardianSetIndex"`
	Vaa              []byte     `json:"vaas"`
	Digest           string     `json:"digest"`
	ConsistencyLevel uint8      `json:"consistencyLevel"`
	Timestamp        *time.Time `json:"timestamp"`
}

type GovernorStatus struct {
	NodeAddress string `json:"nodeAddress"`
	NodeName    string `json:"nodeName"`
	Counter     int64  `json:"counter"`
	Timestamp   int64  `json:"timestamp"`
	Chains      any    `json:"chains"`
}

type GovernorConfig struct {
	NodeAddress string `json:"nodeAddress"`
	NodeName    string `json:"nodeName"`
	Counter     int64  `json:"counter"`
	Timestamp   int64  `json:"timestamp"`
	Chains      any    `json:"chains"`
}

type Vaa struct {
	ID               string    `json:"id"`
	VaaID            string    `json:"vaaId"`
	EmitterChainID   uint16    `json:"emitterChainId"`
	EmitterAddress   string    `json:"emitterAddress"`
	Sequence         uint64    `json:"sequence"`
	Version          uint8     `json:"version"`
	GuardianSetIndex uint32    `json:"guardianSetIndex"`
	Raw              []byte    `json:"raw"`
	Timestamp        time.Time `json:"timestamp"`
}

type event struct {
	TrackID string `json:"trackId"`
	Type    string `json:"type"`
	Source  string `json:"source"`
	Data    any    `json:"data"`
}

type EventDispatcher interface {
<<<<<<< HEAD
	NewVaa(ctx context.Context, vaa Vaa) error
=======
	NewAttestationVaa(ctx context.Context, vaa Vaa) error
>>>>>>> 0607a9d8
	NewDuplicateVaa(ctx context.Context, e DuplicateVaa) error
	NewGovernorStatus(ctx context.Context, e GovernorStatus) error
	NewGovernorConfig(ctx context.Context, e GovernorConfig) error
}<|MERGE_RESOLUTION|>--- conflicted
+++ resolved
@@ -52,11 +52,7 @@
 }
 
 type EventDispatcher interface {
-<<<<<<< HEAD
-	NewVaa(ctx context.Context, vaa Vaa) error
-=======
 	NewAttestationVaa(ctx context.Context, vaa Vaa) error
->>>>>>> 0607a9d8
 	NewDuplicateVaa(ctx context.Context, e DuplicateVaa) error
 	NewGovernorStatus(ctx context.Context, e GovernorStatus) error
 	NewGovernorConfig(ctx context.Context, e GovernorConfig) error
