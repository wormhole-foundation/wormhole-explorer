package main

import (
	"context"
	"flag"
	"log"
	"time"

	"fmt"
	"os"

	"github.com/wormhole-foundation/wormhole-explorer/common/db"
	"github.com/wormhole-foundation/wormhole-explorer/common/dbutil"
	healthcheck "github.com/wormhole-foundation/wormhole-explorer/common/health"
	"github.com/wormhole-foundation/wormhole-explorer/common/logger"
	"github.com/wormhole-foundation/wormhole-explorer/fly/builder"
	"github.com/wormhole-foundation/wormhole-explorer/fly/config"
	"github.com/wormhole-foundation/wormhole-explorer/fly/gossip"
	"github.com/wormhole-foundation/wormhole-explorer/fly/internal/health"
	"github.com/wormhole-foundation/wormhole-explorer/fly/processor"
	"github.com/wormhole-foundation/wormhole-explorer/fly/producer"
	"github.com/wormhole-foundation/wormhole-explorer/fly/server"
	"github.com/wormhole-foundation/wormhole-explorer/fly/storage"
	"github.com/wormhole-foundation/wormhole-explorer/fly/txhash"

	"github.com/certusone/wormhole/node/pkg/common"
	"github.com/certusone/wormhole/node/pkg/p2p"
	"github.com/certusone/wormhole/node/pkg/supervisor"
	crypto2 "github.com/ethereum/go-ethereum/crypto"
	"github.com/libp2p/go-libp2p/core/crypto"
	"go.uber.org/zap"
)

func main() {

	// Node's main lifecycle context.
	rootCtx, rootCtxCancel := context.WithCancel(context.Background())
	defer rootCtxCancel()

	isLocal := flag.Bool("local", false, "a bool")
	flag.Parse()

	// Load configuration
	cfg, err := config.New(rootCtx, isLocal)
	if err != nil {
		log.Fatal("Error creating config", err)
	}

	// Get p2p values to connect p2p network
	p2pNetworkConfig, err := cfg.GetP2pNetwork()
	if err != nil {
		fmt.Println(err)
		os.Exit(1)
	}

	nodeKeyPath := "/tmp/node.key"
	common.SetRestrictiveUmask()

	logger := logger.New("wormhole-fly", logger.WithLevel(cfg.LogLevel))

	// Verify flags
	if nodeKeyPath == "" {
		logger.Fatal("Please specify --nodeKey")
	}
	if p2pNetworkConfig.P2pBootstrap == "" {
		logger.Fatal("Please specify --bootstrap")
	}

	// New alert client
	alertClient, err := builder.NewAlertClient(cfg)
	if err != nil {
		logger.Fatal("could not create alert client", zap.Error(err))
	}

	// New metrics client
	metrics := builder.NewMetrics(cfg)

	eventDispatcher, healthEvents := builder.NewEventDispatcher(rootCtx, cfg, logger)

	// Creates a callback to publish VAA messages to a redis pubsub
	vaaRedisProducerFunc, err := builder.NewVAARedisProducerFunc(cfg, logger)
	if err != nil {
		logger.Fatal("could not create vaa redis producer", zap.Error(err))
	}

	// Creates a composite callback to publish VAA messages to a redis pubsub
	producerFunc := producer.NewComposite(vaaRedisProducerFunc)

	var repository storage.Storager
	var txHashStore txhash.TxHashStore
	var mongoDB *dbutil.Session
	var db *db.DB
<<<<<<< HEAD
	if cfg.RunMode == config.RunModeMigration {
		db, err = builder.NewDatabase(rootCtx, cfg, logger)
=======

	if cfg.RunMode == config.RunModePostgres {
		db, err = builder.NewPostgresDatabase(rootCtx, cfg, logger)
>>>>>>> 0607a9d8
		if err != nil {
			logger.Fatal("could not connect to DB", zap.Error(err))
		}
		txHashStore, err = builder.NewTxHashStore(rootCtx, cfg, metrics, nil, logger)
		if err != nil {
			logger.Fatal("could not create tx hash store", zap.Error(err))
		}
<<<<<<< HEAD
		repository = storage.NewRepository(db, logger)
=======
		repository = storage.NewPostgresRepository(db, metrics, eventDispatcher, logger)
>>>>>>> 0607a9d8
	} else {
		mongoDB, err = builder.NewMongoDatabase(rootCtx, cfg, logger)
		if err != nil {
			logger.Fatal("could not connect to DB", zap.Error(err))
		}
		txHashStore, err = builder.NewLegacyTxHashStore(rootCtx, cfg, metrics, mongoDB.Database, logger)
		if err != nil {
			logger.Fatal("could not create tx hash store", zap.Error(err))
		}
		repository = storage.NewMongoRepository(alertClient, metrics, mongoDB.Database, producerFunc, txHashStore, eventDispatcher, logger)
	}

	vaaNonPythDedup, err := builder.NewDeduplicator("vaas-dedup", cfg.VaasDedup, logger)
	if err != nil {
		logger.Fatal("could not create vaa deduplicator", zap.Error(err))
	}

	vaaPythDedup, err := builder.NewDeduplicator("vaas-pyth-dedup", cfg.VaasPythDedup, logger)
	if err != nil {
		logger.Fatal("could not create vaa deduplicator", zap.Error(err))
	}

	channels := builder.NewGossipChannels(cfg)

<<<<<<< HEAD
	// guardianSetSyncronizer, err := builder.NewGuardianSetSynchronizer(rootCtx, db, channels.HeartbeatChannel,
	// 	logger, cfg, alertClient)
	guardianSetSyncronizer, err := builder.NewGuardianSetSynchronizer(rootCtx, mongoDB, channels.HeartbeatChannel,
=======
	guardianSetSyncronizer, err := builder.NewGuardianSetSynchronizer(rootCtx, mongoDB, db, channels.HeartbeatChannel,
>>>>>>> 0607a9d8
		logger, cfg, alertClient)
	if err != nil {
		logger.Fatal("could not create guardian set synchronizer", zap.Error(err))
	}
	guardianSetSyncronizer.Sync(rootCtx)

	guardianSetHistory := guardianSetSyncronizer.GetGuardianSetHistory()
	gst := guardianSetSyncronizer.GetLatestGuardianSet()

	// gst := common.NewGuardianSetState(channels.HeartbeatChannel)
	// guardianSetHistory := guardiansets.GetByEnv(p2pNetworkConfig.Enviroment, alertClient)
	// gsLastet := guardianSetHistory.GetLatest()
	// gst.Set(&gsLastet)

	// Ignore observation requests
	// Note: without this, the whole program hangs on observation requests
	discardMessages(rootCtx, channels.ObsvReqChannel)
	guardianCheck := health.NewGuardianCheck(cfg.MaxHealthTimeSeconds)

	healthObservations, observationQueueConsume, observationPublish := builder.NewObservationConsumePublish(rootCtx, cfg, logger)
	observationGossipConsumer := processor.NewObservationGossipConsumer(observationPublish, gst, p2pNetworkConfig.Enviroment,
		cfg.ObservationsChannelSize, cfg.ObservationsWorkersSize, metrics, txHashStore, repository, logger)
	observationQueueConsumer := processor.NewObservationQueueConsumer(observationQueueConsume, repository, metrics, logger)
	observationGossipConsumer.Start(rootCtx)
	observationQueueConsumer.Start(rootCtx)

	// Log observations
	observationHandler := gossip.NewObservationHandler(channels.ObsvChannel, observationGossipConsumer.Push, guardianCheck, metrics)
	observationHandler.Start(rootCtx)

	// Log signed VAAs
	// Creates two callbacks
	healthVaas, vaaQueueConsume, nonPythVaaPublish := builder.NewVAAConsumePublish(rootCtx, cfg, logger)
	// Create a vaa notifier
	notifierFunc := builder.NewVAANotifierFunc(cfg, logger)
	// Creates a instance to consume VAA messages from Gossip network and handle the messages
	// When recive a message, the message filter by deduplicator
	// if VAA is from pyhnet should be saved directly to repository
	// if VAA is from non pyhnet should be publish with nonPythVaaPublish
<<<<<<< HEAD
	//vaaGossipConsumer := processor.NewVAAGossipConsumer(&guardianSetHistory, vaaNonPythDedup, vaaPythDedup, nonPythVaaPublish, repository.UpsertVAA, metrics, repository, logger)
	vaaGossipConsumer := processor.NewVAAGossipConsumer(guardianSetHistory, vaaNonPythDedup, vaaPythDedup, nonPythVaaPublish, repository.UpsertVAA, metrics, repository, logger)
=======
	vaaGossipConsumer := processor.NewVAAGossipConsumer(guardianSetHistory, vaaNonPythDedup, vaaPythDedup, nonPythVaaPublish, repository.UpsertVAA, metrics, repository, logger)
	//vaaGossipConsumer := processor.NewVAAGossipConsumer(&guardianSetHistory, vaaNonPythDedup, vaaPythDedup, nonPythVaaPublish, repository.UpsertVAA, metrics, repository, logger)
>>>>>>> 0607a9d8
	// Creates a instance to consume VAA messages (non pyth) from a queue and store in a storage
	vaaQueueConsumer := processor.NewVAAQueueConsumer(vaaQueueConsume, repository, notifierFunc, metrics, logger)
	// Creates a wrapper that splits the incoming VAAs into 2 channels (pyth to non pyth) in order
	// to be able to process them in a differentiated way
	vaaGossipConsumerSplitter := processor.NewVAAGossipSplitterConsumer(vaaGossipConsumer.Push, cfg.VaasWorkersSize, logger, processor.WithSize(cfg.VaasChannelSize))

	vaaQueueConsumer.Start(rootCtx, cfg.RunMode)
	vaaGossipConsumerSplitter.Start(rootCtx)

	// start fly http server.
	healthChecks := []healthcheck.Check{healthObservations, healthVaas, healthEvents, builder.CheckGuardian(guardianCheck)}
	pprofEnabled := cfg.PprofEnabled
	server := server.NewServer(cfg.ApiPort, guardianCheck, logger, repository, pprofEnabled, alertClient, healthChecks...)
	server.Start()

	// VAA handler
	vaaHandler := gossip.NewVaaHandler(p2pNetworkConfig, metrics, channels.SignedInChannel, vaaGossipConsumerSplitter.Push, guardianCheck, logger)
	vaaHandler.Start(rootCtx)

	// Heartbeats handler
	hearbeatsHandler := gossip.NewHeartbeatsHandler(channels.HeartbeatChannel, repository, guardianCheck, metrics, logger)
	hearbeatsHandler.Start(rootCtx)

	// Governor config handler
	governorConfigHandler := gossip.NewGovernorConfigHandler(channels.GovConfigChannel, repository, guardianCheck, metrics, logger)
	governorConfigHandler.Start(rootCtx)

	// Governor status handler
	governorStatusHandler := gossip.NewGovernorStatusHandler(channels.GovStatusChannel, repository, guardianCheck, metrics, logger)
	governorStatusHandler.Start(rootCtx)

	// Load p2p private key
	var priv crypto.PrivKey
	priv, err = common.GetOrCreateNodeKey(logger, nodeKeyPath)
	if err != nil {
		logger.Fatal("Failed to load node key", zap.Error(err))
	}
	keyBytes, err := priv.Raw()
	if err != nil {
		logger.Fatal("failed to deserialize raw private key", zap.Error(err))
	}

	gk, err := crypto2.ToECDSA(keyBytes[:32])
	if err != nil {
		logger.Fatal("failed to deserialize raw key data", zap.Error(err))
	}

	// Run supervisor.
	supervisor.New(rootCtx, logger, func(ctx context.Context) error {
		components := p2p.DefaultComponents()
		components.Port = cfg.P2pPort
		components.WarnChannelOverflow = true
		if err := supervisor.Run(ctx, "p2p",
			p2p.Run(
				channels.ObsvChannel,
				channels.ObsvReqChannel,
				nil,
				channels.SendChannel,
				channels.SignedInChannel,
				priv,
				gk,
				gst,
				p2pNetworkConfig.P2pNetworkID,
				p2pNetworkConfig.P2pBootstrap,
				"",
				false,
				rootCtxCancel,
				nil,
				nil,
				channels.GovConfigChannel,
				channels.GovStatusChannel,
				components,
				nil,   // ibc feature string
				false, // gateway relayer enabled
				false, // ccqEnabled
				nil,   // query requests
				nil,   // query responses
				"",    // query bootstrap peers
				0,     // query port
				"",    // query allow list
			)); err != nil {
			return err
		}

		logger.Info("Started internal services")

		<-ctx.Done()
		return nil
	},
		// It's safer to crash and restart the process in case we encounter a panic,
		// rather than attempting to reschedule the runnable.
		supervisor.WithPropagatePanic)

	<-rootCtx.Done()

	// TODO: wait for things to shut down gracefully
	vaaGossipConsumerSplitter.Close()
	observationGossipConsumer.Close()
	server.Stop()

	if mongoDB != nil {
		logger.Info("Closing MongoDB connection...")
		mongoDB.DisconnectWithTimeout(10 * time.Second)
	}

	if db != nil {
		logger.Info("Closing DB connection...")
		db.Close()
	}
}

func discardMessages[T any](ctx context.Context, obsvReqC chan T) {
	go func() {
		for {
			select {
			case <-ctx.Done():
				return
			case <-obsvReqC:
			}
		}
	}()
}<|MERGE_RESOLUTION|>--- conflicted
+++ resolved
@@ -90,14 +90,9 @@
 	var txHashStore txhash.TxHashStore
 	var mongoDB *dbutil.Session
 	var db *db.DB
-<<<<<<< HEAD
-	if cfg.RunMode == config.RunModeMigration {
-		db, err = builder.NewDatabase(rootCtx, cfg, logger)
-=======
 
 	if cfg.RunMode == config.RunModePostgres {
 		db, err = builder.NewPostgresDatabase(rootCtx, cfg, logger)
->>>>>>> 0607a9d8
 		if err != nil {
 			logger.Fatal("could not connect to DB", zap.Error(err))
 		}
@@ -105,11 +100,7 @@
 		if err != nil {
 			logger.Fatal("could not create tx hash store", zap.Error(err))
 		}
-<<<<<<< HEAD
-		repository = storage.NewRepository(db, logger)
-=======
 		repository = storage.NewPostgresRepository(db, metrics, eventDispatcher, logger)
->>>>>>> 0607a9d8
 	} else {
 		mongoDB, err = builder.NewMongoDatabase(rootCtx, cfg, logger)
 		if err != nil {
@@ -134,13 +125,7 @@
 
 	channels := builder.NewGossipChannels(cfg)
 
-<<<<<<< HEAD
-	// guardianSetSyncronizer, err := builder.NewGuardianSetSynchronizer(rootCtx, db, channels.HeartbeatChannel,
-	// 	logger, cfg, alertClient)
-	guardianSetSyncronizer, err := builder.NewGuardianSetSynchronizer(rootCtx, mongoDB, channels.HeartbeatChannel,
-=======
 	guardianSetSyncronizer, err := builder.NewGuardianSetSynchronizer(rootCtx, mongoDB, db, channels.HeartbeatChannel,
->>>>>>> 0607a9d8
 		logger, cfg, alertClient)
 	if err != nil {
 		logger.Fatal("could not create guardian set synchronizer", zap.Error(err))
@@ -149,11 +134,6 @@
 
 	guardianSetHistory := guardianSetSyncronizer.GetGuardianSetHistory()
 	gst := guardianSetSyncronizer.GetLatestGuardianSet()
-
-	// gst := common.NewGuardianSetState(channels.HeartbeatChannel)
-	// guardianSetHistory := guardiansets.GetByEnv(p2pNetworkConfig.Enviroment, alertClient)
-	// gsLastet := guardianSetHistory.GetLatest()
-	// gst.Set(&gsLastet)
 
 	// Ignore observation requests
 	// Note: without this, the whole program hangs on observation requests
@@ -180,13 +160,8 @@
 	// When recive a message, the message filter by deduplicator
 	// if VAA is from pyhnet should be saved directly to repository
 	// if VAA is from non pyhnet should be publish with nonPythVaaPublish
-<<<<<<< HEAD
-	//vaaGossipConsumer := processor.NewVAAGossipConsumer(&guardianSetHistory, vaaNonPythDedup, vaaPythDedup, nonPythVaaPublish, repository.UpsertVAA, metrics, repository, logger)
-	vaaGossipConsumer := processor.NewVAAGossipConsumer(guardianSetHistory, vaaNonPythDedup, vaaPythDedup, nonPythVaaPublish, repository.UpsertVAA, metrics, repository, logger)
-=======
 	vaaGossipConsumer := processor.NewVAAGossipConsumer(guardianSetHistory, vaaNonPythDedup, vaaPythDedup, nonPythVaaPublish, repository.UpsertVAA, metrics, repository, logger)
 	//vaaGossipConsumer := processor.NewVAAGossipConsumer(&guardianSetHistory, vaaNonPythDedup, vaaPythDedup, nonPythVaaPublish, repository.UpsertVAA, metrics, repository, logger)
->>>>>>> 0607a9d8
 	// Creates a instance to consume VAA messages (non pyth) from a queue and store in a storage
 	vaaQueueConsumer := processor.NewVAAQueueConsumer(vaaQueueConsume, repository, notifierFunc, metrics, logger)
 	// Creates a wrapper that splits the incoming VAAs into 2 channels (pyth to non pyth) in order
