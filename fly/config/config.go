package config

import (
	"context"
	"fmt"

	"github.com/joho/godotenv"
	"github.com/sethvargo/go-envconfig"
	"github.com/wormhole-foundation/wormhole-explorer/common/domain"
)

// p2p network configuration constants.
const (
	// mainnet p2p config.
	MainNetP2ppNetworkID      = "/wormhole/mainnet/2"
	MainNetP2pBootstrap       = "/dns4/wormhole-v2-mainnet-bootstrap.xlabs.xyz/udp/8999/quic-v1/p2p/12D3KooWNQ9tVrcb64tw6bNs2CaNrUGPM7yRrKvBBheQ5yCyPHKC,/dns4/wormhole.mcf.rocks/udp/8999/quic-v1/p2p/12D3KooWDZVv7BhZ8yFLkarNdaSWaB43D6UbQwExJ8nnGAEmfHcU,/dns4/wormhole-v2-mainnet-bootstrap.staking.fund/udp/8999/quic-v1/p2p/12D3KooWG8obDX9DNi1KUwZNu9xkGwfKqTp2GFwuuHpWZ3nQruS1"
	MainNetP2pPort       uint = 8999

	// testnet p2p config.
	TestNetP2ppNetworkID      = "/wormhole/testnet/2/1"
	TestNetP2pBootstrap       = "/dns4/wormhole-testnet-v2-bootstrap.certus.one/udp/8999/quic-v1/p2p/12D3KooWAkB9ynDur1Jtoa97LBUp8RXdhzS5uHgAfdTquJbrbN7i,/dns4/t-guardian-01.testnet.xlabs.xyz/udp/8999/quic-v1/p2p/12D3KooWCW3LGUtkCVkHZmVSZHzL3C4WRKWfqAiJPz1NR7dT9Bxh,/dns4/t-guardian-02.testnet.xlabs.xyz/udp/8999/quic-v1/p2p/12D3KooWJXA6goBCiWM8ucjzc4jVUBSqL9Rri6UpjHbkMPErz5zK"
	TestNetP2pPort       uint = 8999

	// devnet p2p config.
	DevNetP2ppNetworkID      = "/wormhole/dev"
	DevNetP2pBootstrap       = "/dns4/guardian-0.guardian/udp/8999/quic/p2p/12D3KooWL3XJ9EMCyZvmmGXL2LMiVBtrVa2BuESsJiXkSj7333Jw"
	DevNetP2pPort       uint = 8999
)

const (
<<<<<<< HEAD
	RunModeLegacy    = "legacy"
	RunModeMigration = "migration"
=======
	RunModeMongo    = "mongo"
	RunModePostgres = "postgres"
>>>>>>> 0607a9d8
)

// P2pNetworkConfig config struct.
type P2pNetworkConfig struct {
	Enviroment   string
	P2pNetworkID string
	P2pBootstrap string
}

type Configuration struct {
	P2pNetwork                string `env:"P2P_NETWORK,required"`
	Environment               string `env:"ENVIRONMENT,required"`
	LogLevel                  string `env:"LOG_LEVEL,default=warn"`
	MongoUri                  string `env:"MONGODB_URI,required"`
	MongoDatabase             string `env:"MONGODB_DATABASE,required"`
	MongoEnableQueryLog       bool   `env:"MONGODB_ENABLE_QUERY_LOG"`
	ObservationsChannelSize   int    `env:"OBSERVATIONS_CHANNEL_SIZE,required"`
	VaasChannelSize           int    `env:"VAAS_CHANNEL_SIZE,required"`
	HeartbeatsChannelSize     int    `env:"HEARTBEATS_CHANNEL_SIZE,required"`
	GovernorConfigChannelSize int    `env:"GOVERNOR_CONFIG_CHANNEL_SIZE,required"`
	GovernorStatusChannelSize int    `env:"GOVERNOR_STATUS_CHANNEL_SIZE,required"`
	VaasWorkersSize           int    `env:"VAAS_WORKERS_SIZE,default=5"`
	ObservationsWorkersSize   int    `env:"OBSERVATIONS_WORKERS_SIZE,default=10"`
	AlertEnabled              bool   `env:"ALERT_ENABLED"`
	AlertApiKey               string `env:"ALERT_API_KEY"`
	MetricsEnabled            bool   `env:"METRICS_ENABLED"`
	ApiPort                   uint   `env:"API_PORT,required"`
	P2pPort                   uint   `env:"P2P_PORT,required"`
	PprofEnabled              bool   `env:"PPROF_ENABLED"`
	MaxHealthTimeSeconds      int64  `env:"MAX_HEALTH_TIME_SECONDS,default=60"`
	IsLocal                   bool
	Redis                     *RedisConfiguration
	Aws                       *AwsConfiguration
	ObservationsDedup         Cache  `env:", prefix=OBSERVATIONS_DEDUP_,required"`
	ObservationsTxHash        Cache  `env:", prefix=OBSERVATIONS_TX_HASH_,required"`
	VaasDedup                 Cache  `env:", prefix=VAAS_DEDUP_,required"`
	VaasPythDedup             Cache  `env:", prefix=VAAS_PYTH_DEDUP_,required"`
	EthereumUrl               string `env:"ETHEREUM_URL,required"`
	DatabaseUrl               string `env:"DB_URL"`
	DatabaseLogEnabled        bool   `env:"DB_LOG_ENABLED"`
<<<<<<< HEAD
	RunMode                   string `env:"RUN_MODE,default=legacy"` // legacy, migration. Default is legacy.
=======
	RunMode                   string `env:"RUN_MODE,default=mongo"` // mongo, postgres. Default is mongo.
>>>>>>> 0607a9d8
}

type RedisConfiguration struct {
	RedisUri        string `env:"REDIS_URI,required"`
	RedisPrefix     string `env:"REDIS_PREFIX,required"`
	RedisVaaChannel string `env:"REDIS_VAA_CHANNEL,required"`
}

type AwsConfiguration struct {
	AwsRegion          string `env:"AWS_REGION,required"`
	AwsAccessKeyID     string `env:"AWS_ACCESS_KEY_ID"`
	AwsSecretAccessKey string `env:"AWS_SECRET_ACCESS_KEY"`
	AwsEndpoint        string `env:"AWS_ENDPOINT"`
	SqsUrl             string `env:"SQS_URL,required"`
	ObservationsSqsUrl string `env:"OBSERVATIONS_SQS_URL,required"`
	EventsSnsUrl       string `env:"EVENTS_SNS_URL,required"`
	VaaPipelineSnsUrl  string `env:"VAA_PIPELINE_SNS_URL,required"`
}

type Cache struct {
	ExpirationInSeconds int64 `env:"CACHE_EXPIRATION_SECONDS,required"`
	NumKeys             int64 `env:"CACHE_NUM_KEYS,required"`
	MaxCostsInMB        int64 `env:"CACHE_MAX_COSTS_MB,required"`
}

// New creates a configuration with the values from .env file and environment variables.
func New(ctx context.Context, isLocal *bool) (*Configuration, error) {
	_ = godotenv.Load(".env", "../.env")

	var configuration Configuration
	if err := envconfig.Process(ctx, &configuration); err != nil {
		return nil, err
	}

	configuration.IsLocal = isLocal != nil && *isLocal

	if !configuration.IsLocal {
		var redis RedisConfiguration
		if err := envconfig.Process(ctx, &redis); err != nil {
			return nil, err
		}
		configuration.Redis = &redis

		var aws AwsConfiguration
		if err := envconfig.Process(ctx, &aws); err != nil {
			return nil, err
		}
		configuration.Aws = &aws
	}

	return &configuration, nil
}

// GetP2pNetwork get p2p network config.
func (c *Configuration) GetP2pNetwork() (*P2pNetworkConfig, error) {

	p2pEnviroment := c.P2pNetwork

	switch p2pEnviroment {
	case domain.P2pMainNet:
		return &P2pNetworkConfig{domain.P2pMainNet, MainNetP2ppNetworkID, MainNetP2pBootstrap}, nil
	case domain.P2pTestNet:
		return &P2pNetworkConfig{domain.P2pTestNet, TestNetP2ppNetworkID, TestNetP2pBootstrap}, nil
	case domain.P2pDevNet:
		return &P2pNetworkConfig{domain.P2pDevNet, DevNetP2ppNetworkID, DevNetP2pBootstrap}, nil
	default:
		return nil, fmt.Errorf(`invalid P2P_NETWORK enviroment variable: "%s"`, p2pEnviroment)
	}
}

func (c *Configuration) GetPrefix() string {
	prefix := c.P2pNetwork + "-" + c.Environment
	return prefix
}<|MERGE_RESOLUTION|>--- conflicted
+++ resolved
@@ -28,13 +28,8 @@
 )
 
 const (
-<<<<<<< HEAD
-	RunModeLegacy    = "legacy"
-	RunModeMigration = "migration"
-=======
 	RunModeMongo    = "mongo"
 	RunModePostgres = "postgres"
->>>>>>> 0607a9d8
 )
 
 // P2pNetworkConfig config struct.
@@ -75,11 +70,7 @@
 	EthereumUrl               string `env:"ETHEREUM_URL,required"`
 	DatabaseUrl               string `env:"DB_URL"`
 	DatabaseLogEnabled        bool   `env:"DB_LOG_ENABLED"`
-<<<<<<< HEAD
-	RunMode                   string `env:"RUN_MODE,default=legacy"` // legacy, migration. Default is legacy.
-=======
 	RunMode                   string `env:"RUN_MODE,default=mongo"` // mongo, postgres. Default is mongo.
->>>>>>> 0607a9d8
 }
 
 type RedisConfiguration struct {
