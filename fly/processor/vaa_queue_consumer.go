--- conflicted
+++ resolved
@@ -4,10 +4,7 @@
 	"context"
 
 	"github.com/wormhole-foundation/wormhole-explorer/common/domain"
-<<<<<<< HEAD
-=======
 	"github.com/wormhole-foundation/wormhole-explorer/common/utils"
->>>>>>> 0607a9d8
 	"github.com/wormhole-foundation/wormhole-explorer/fly/config"
 	"github.com/wormhole-foundation/wormhole-explorer/fly/internal/metrics"
 	"github.com/wormhole-foundation/wormhole-explorer/fly/storage"
@@ -43,11 +40,7 @@
 
 // Start consumes messages from VAA queue and store those messages in a repository.
 func (c *VAAQueueConsumer) Start(ctx context.Context, runMode string) {
-<<<<<<< HEAD
-	if runMode == config.RunModeLegacy {
-=======
 	if runMode == config.RunModeMongo {
->>>>>>> 0607a9d8
 		c.legacy(ctx)
 	} else {
 		c.start(ctx)
@@ -119,9 +112,6 @@
 					}
 					c.metrics.IncDuplicateVaaByChainID(v.EmitterChain)
 				}
-<<<<<<< HEAD
-			} else {
-=======
 			} else {
 				err = c.repository.UpsertVAA(ctx, v, msg.Data())
 				if err != nil {
@@ -184,7 +174,6 @@
 				}
 			} else {
 				// upsert vaa in repository and dispatch events.
->>>>>>> 0607a9d8
 				err = c.repository.UpsertVAA(ctx, v, msg.Data())
 				if err != nil {
 					c.logger.Error("Error inserting vaa in repository",
@@ -212,54 +201,6 @@
 	}()
 }
 
-<<<<<<< HEAD
-// Start consumes messages from VAA queue and store those messages in a repository.
-func (c *VAAQueueConsumer) start(ctx context.Context) {
-	go func() {
-		for msg := range c.consume(ctx) {
-			v, err := sdk.Unmarshal(msg.Data())
-			if err != nil {
-				c.logger.Error("Error unmarshalling vaa", zap.Error(err))
-				msg.Failed()
-				continue
-			}
-
-			if msg.IsExpired() {
-				c.logger.Warn("Message with vaa expired", zap.String("id", v.MessageID()))
-				msg.Failed()
-				continue
-			}
-
-			c.metrics.IncVaaConsumedFromQueue(v.EmitterChain)
-
-			c.metrics.IncConsistencyLevelByChainID(v.EmitterChain, v.ConsistencyLevel)
-
-			// upsert vaa in repository and dispatch events.
-			err = c.repository.UpsertVAA(ctx, v, msg.Data())
-			if err != nil {
-				c.logger.Error("Error inserting vaa in repository",
-					zap.String("id", v.MessageID()),
-					zap.Error(err))
-				msg.Failed()
-				continue
-			}
-
-			// notify max sequence cache
-			err = c.notifyFunc(ctx, v, msg.Data())
-			if err != nil {
-				c.metrics.IncMaxSequenceCacheError(v.EmitterChain)
-				c.logger.Error("Error notifying vaa",
-					zap.String("id", v.MessageID()),
-					zap.Error(err))
-				msg.Failed()
-				continue
-			}
-			c.metrics.VaaProcessingDuration(v.EmitterChain, msg.SentTimestamp())
-			msg.Done(ctx)
-			c.logger.Info("Vaa saved in repository", zap.String("id", v.MessageID()))
-		}
-	}()
-=======
 // handleVaaWithConsistencyLevelImmediately handles the vaa with consistency level immediately.
 // the boolean return value indicates if the vaa was inserted in the db.
 func (c *VAAQueueConsumer) handleVaaWithConsistencyLevelImmediately(ctx context.Context,
@@ -304,5 +245,4 @@
 
 	c.metrics.IncDuplicateVaaByChainID(v.EmitterChain)
 	return true, nil
->>>>>>> 0607a9d8
 }