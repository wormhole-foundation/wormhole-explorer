--- conflicted
+++ resolved
@@ -173,10 +173,7 @@
 					continue
 				}
 			} else {
-<<<<<<< HEAD
-=======
 				// upsert vaa in repository and dispatch events.
->>>>>>> 0607a9d8
 				err = c.repository.UpsertVAA(ctx, v, msg.Data())
 				if err != nil {
 					c.logger.Error("Error inserting vaa in repository",
