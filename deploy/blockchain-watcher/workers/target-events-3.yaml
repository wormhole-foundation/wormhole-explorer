---          
apiVersion: v1
kind: Service
metadata:
  name: {{ .NAME }}-target-events-3
  namespace: {{ .NAMESPACE }}
  labels:
    app: {{ .NAME }}-target-events-3
spec:
  selector:
    app: {{ .NAME }}-target-events-3
  ports:
    - port: {{ .PORT }}
      targetPort: {{ .PORT }}
      name: {{ .NAME }}-target-events-3
      protocol: TCP
---
apiVersion: v1
kind: PersistentVolumeClaim
metadata:
  name: blockchain-watcher-target-events-3-pvc
  namespace: {{ .NAMESPACE }}
spec:
  accessModes:
    - ReadWriteOnce
  resources:
    requests:
      storage: 10Mi
  storageClassName: gp2
---
apiVersion: v1
kind: ConfigMap
metadata:
  name: {{ .NAME }}-target-events-3-jobs
  namespace: {{ .NAMESPACE }}
data:
  testnet-jobs.json: |-
    [
      {
        "id": "poll-redeemed-transactions-optimism-sepolia",
        "chain": "optimism-sepolia",
        "source": {
          "action": "PollEvm",
          "records": "GetEvmTransactions",
          "config": {
            "blockBatchSize": 100,
            "commitment": "latest",
            "interval": 5000,
            "addresses": [
              "0x2703483B1a5a7c577e8680de9Df8Be03c6f30e3c",
              "0x99737Ec4B815d816c49A385943baf0380e75c0Ac",
              "0x41265eb2863bf0238081f6aeefef73549c82c3dd",
              "0x93bad53ddfb6132b0ac8e37f6029163e63372cee",
              "0x27812285fbe85BA1DF242929B906B31EE3dd1b9f",
              "0x5FB63D9e076a314023F2D1aB5dBFd7045C281EbA"
            ],
            "chain": "optimism-sepolia",
            "chainId": 10005,
            "topics": [
              "0x1b2a7ff080b8cb6ff436ce0372e399692bbfb6d4ae5766fd8d58a7b8cc6142e6",
              "0xf02867db6908ee5f81fd178573ae9385837f0a0a72553f8c08306759a7e0f00e",
              "0xf6fc529540981400dc64edf649eb5e2e0eb5812a27f8c81bac2c1d317e71a5f0",
              "0x504e6efe18ab9eed10dc6501a417f5b12a2f7f2b1593aed9b89f9bce3cf29a91",
              "0xbccc00b713f54173962e7de6098f643d8ebf53d488d71f4b2a5171496d038f9e"
            ]
          }
        },
        "handlers": [
          {
            "action": "HandleEvmTransactions",
            "target": "sns",
            "mapper": "evmRedeemedTransactionFoundMapper",
            "config": {
              "metricName": "process_vaa_event",
              "filter": {
                "addresses": [
                  "0x2703483B1a5a7c577e8680de9Df8Be03c6f30e3c",
                  "0x99737Ec4B815d816c49A385943baf0380e75c0Ac",
                  "0x41265eb2863bf0238081f6aeefef73549c82c3dd",
                  "0x93bad53ddfb6132b0ac8e37f6029163e63372cee",
                  "0x27812285fbe85BA1DF242929B906B31EE3dd1b9f",
                  "0x5FB63D9e076a314023F2D1aB5dBFd7045C281EbA"
                ],
                "topics": [
                  "0x1b2a7ff080b8cb6ff436ce0372e399692bbfb6d4ae5766fd8d58a7b8cc6142e6",
                  "0xf02867db6908ee5f81fd178573ae9385837f0a0a72553f8c08306759a7e0f00e",
                  "0xf6fc529540981400dc64edf649eb5e2e0eb5812a27f8c81bac2c1d317e71a5f0",
                  "0x504e6efe18ab9eed10dc6501a417f5b12a2f7f2b1593aed9b89f9bce3cf29a91",
                  "0xbccc00b713f54173962e7de6098f643d8ebf53d488d71f4b2a5171496d038f9e"
                ]
              }
            }
          }
        ]
      },
      {
        "id": "poll-redeemed-transactions-blast",
        "chain": "blast",
        "source": {
          "action": "PollEvm",
          "records": "GetEvmTransactions",
          "config": {
            "blockBatchSize": 100,
            "commitment": "latest",
            "interval": 5000,
            "addresses": [
              "0x430855B4D43b8AEB9D2B9869B74d58dda79C0dB2"
            ],
            "chain": "blast",
            "chainId": 36,
            "topics": [
              "0xddf252ad1be2c89b69c2b068fc378daa952ba7f163c4a11628f55a4df523b3ef"
            ]
          }
        },
        "handlers": [
          {
            "action": "HandleEvmTransactions",
            "target": "sns",
            "mapper": "evmRedeemedTransactionFoundMapper",
            "config": {
              "abi": "",
              "filter": {
                "addresses": [
                  "0x430855B4D43b8AEB9D2B9869B74d58dda79C0dB2"
                ],
                "topics": [
                  "0xddf252ad1be2c89b69c2b068fc378daa952ba7f163c4a11628f55a4df523b3ef"
                ]
              },
              "metricName": "process_vaa_event"
            }
          }
        ]
      },
      {
<<<<<<< HEAD
        "id": "poll-redeemed-transactions-wormchain", 
        "chain": "wormchain",
        "source": {
          "action": "PollWormchain",
          "records": "GetWormchainRedeems",
          "config": {
            "blockBatchSize": 50,
            "commitment": "latest",
            "interval": 15000,
            "addresses": ["wormhole1aaf9r6s7nxhysuegqrxv0wpm27ypyv4886medd3mrkrw6t4yfcnst3qpex"],
            "chain": "wormchain",
            "chainId": 3104
=======
        "id": "poll-redeemed-transactions-xlayer",
        "chain": "xlayer",
        "source": {
          "action": "PollEvm",
          "records": "GetEvmTransactions",
          "config": {
            "blockBatchSize": 1,
            "commitment": "latest",
            "interval": 5000,
            "addresses": [
              "0xdA91a06299BBF302091B053c6B9EF86Eff0f930D"
            ],
            "chain": "xlayer",
            "chainId": 37,
            "topics": [
              "0xddf252ad1be2c89b69c2b068fc378daa952ba7f163c4a11628f55a4df523b3ef"
            ]
>>>>>>> 4809dbda
          }
        },
        "handlers": [
          {
<<<<<<< HEAD
            "action": "HandleWormchainRedeems",
            "target": "sns",
            "mapper": "wormchainRedeemedTransactionFoundMapper",
            "config": {
              "abi": "",
              "filter": {
                "addresses": ["wormhole1aaf9r6s7nxhysuegqrxv0wpm27ypyv4886medd3mrkrw6t4yfcnst3qpex"]
=======
            "action": "HandleEvmTransactions",
            "target": "sns",
            "mapper": "evmRedeemedTransactionFoundMapper",
            "config": {
              "abi": "",
              "filter": {
                "addresses": [
                  "0xdA91a06299BBF302091B053c6B9EF86Eff0f930D"
                ],
                "topics": [
                  "0xddf252ad1be2c89b69c2b068fc378daa952ba7f163c4a11628f55a4df523b3ef"
                ]
>>>>>>> 4809dbda
              },
              "metricName": "process_vaa_event"
            }
          }
        ]
      }
    ]
  mainnet-jobs.json: |-
    [
      {
        "id": "poll-redeemed-transactions-optimism",
        "chain": "optimism",
        "source": {
          "action": "PollEvm",
          "records": "GetEvmTransactions",
          "config": {
            "blockBatchSize": 100,
            "commitment": "latest",
            "interval": 5000,
            "addresses": [
              "0x4cb69fae7e7af841e44e1a1c30af640739378bb2",
              "0x1d68124e65fafc907325e3edbf8c4d84499daa8b", 
              "0x9ae506cddd27dee1275fd1fe6627e5dc65257061",
              "0x27428dd2d3dd32a4d7f7c497eaaa23130d894911",
              "0xfE8cD454b4A1CA468B57D79c0cc77Ef5B6f64585",
              "0x9bD8b7b527CA4e6738cBDaBdF51C22466756073d",
              "0x1293a54e160D1cd7075487898d65266081A15458",
              "0x956b0Aa39B37B23A0Ff13A5c9B22aB4772616737",
              "0xBF5f3f65102aE745A48BD521d10BaB5BF02A9eF4"
            ],
            "chain": "optimism",
            "chainId": 24,
            "topics": [
              "0x1b2a7ff080b8cb6ff436ce0372e399692bbfb6d4ae5766fd8d58a7b8cc6142e6", 
              "0xf02867db6908ee5f81fd178573ae9385837f0a0a72553f8c08306759a7e0f00e", 
              "0xcaf280c8cfeba144da67230d9b009c8f868a75bac9a528fa0474be1ba317c169", 
              "0xc2addcb063016f6dc1647fc8cd7206c3436cc4293c4acffe4feac288459ca7fc",
              "0xbccc00b713f54173962e7de6098f643d8ebf53d488d71f4b2a5171496d038f9e",
              "0xddf252ad1be2c89b69c2b068fc378daa952ba7f163c4a11628f55a4df523b3ef"
            ]
          }
        },
        "handlers": [
          {
            "action": "HandleEvmTransactions",
            "target": "sns",
            "mapper": "evmRedeemedTransactionFoundMapper",
            "config": {
              "abi": "",
              "filter": {
                "addresses": [
                  "0x4cb69fae7e7af841e44e1a1c30af640739378bb2",
                  "0x1d68124e65fafc907325e3edbf8c4d84499daa8b", 
                  "0x9ae506cddd27dee1275fd1fe6627e5dc65257061",
                  "0x27428dd2d3dd32a4d7f7c497eaaa23130d894911",
                  "0xfE8cD454b4A1CA468B57D79c0cc77Ef5B6f64585",
                  "0x9bD8b7b527CA4e6738cBDaBdF51C22466756073d",
                  "0x1293a54e160D1cd7075487898d65266081A15458",
                  "0x956b0Aa39B37B23A0Ff13A5c9B22aB4772616737",
                  "0xBF5f3f65102aE745A48BD521d10BaB5BF02A9eF4"
                ],
                "topics": [
                  "0x1b2a7ff080b8cb6ff436ce0372e399692bbfb6d4ae5766fd8d58a7b8cc6142e6", 
                  "0xf02867db6908ee5f81fd178573ae9385837f0a0a72553f8c08306759a7e0f00e", 
                  "0xcaf280c8cfeba144da67230d9b009c8f868a75bac9a528fa0474be1ba317c169", 
                  "0xc2addcb063016f6dc1647fc8cd7206c3436cc4293c4acffe4feac288459ca7fc",
                  "0xbccc00b713f54173962e7de6098f643d8ebf53d488d71f4b2a5171496d038f9e",
                  "0xddf252ad1be2c89b69c2b068fc378daa952ba7f163c4a11628f55a4df523b3ef"
                ]
              },
              "metricName": "process_vaa_event"
            }
          }
        ]
      },
      {
        "id": "poll-redeemed-transactions-blast",
        "chain": "blast",
        "source": {
          "action": "PollEvm",
          "records": "GetEvmTransactions",
          "config": {
            "blockBatchSize": 100,
            "commitment": "latest",
            "interval": 5000,
            "addresses": [
              "0x24850c6f61C438823F01B7A3BF2B89B72174Fa9d",
              "0x27428dd2d3dd32a4d7f7c497eaaa23130d894911"
            ],
            "chain": "blast",
            "chainId": 36,
            "topics": [
              "0xcaf280c8cfeba144da67230d9b009c8f868a75bac9a528fa0474be1ba317c169",
              "0xddf252ad1be2c89b69c2b068fc378daa952ba7f163c4a11628f55a4df523b3ef",
              "0xbccc00b713f54173962e7de6098f643d8ebf53d488d71f4b2a5171496d038f9e"
            ]
          }
        },
        "handlers": [
          {
            "action": "HandleEvmTransactions",
            "target": "sns",
            "mapper": "evmRedeemedTransactionFoundMapper",
            "config": {
              "abi": "",
              "filter": {
                "addresses": [
                  "0x24850c6f61C438823F01B7A3BF2B89B72174Fa9d",
                  "0x27428dd2d3dd32a4d7f7c497eaaa23130d894911"
                ],
                "topics": [
                  "0xcaf280c8cfeba144da67230d9b009c8f868a75bac9a528fa0474be1ba317c169",
                  "0xddf252ad1be2c89b69c2b068fc378daa952ba7f163c4a11628f55a4df523b3ef",
                  "0xbccc00b713f54173962e7de6098f643d8ebf53d488d71f4b2a5171496d038f9e"
                ]
              },
              "metricName": "process_vaa_event"
            }
          }
        ]
      },
      {
        "id": "poll-redeemed-transactions-xlayer",
        "chain": "xlayer",
        "source": {
          "action": "PollEvm",
          "records": "GetEvmTransactions",
          "config": {
            "blockBatchSize": 100,
            "commitment": "latest",
            "interval": 15000,
            "addresses": [
              "0x5537857664B0f9eFe38C9f320F75fEf23234D904"
            ],
            "chain": "xlayer",
            "chainId": 37,
            "topics": [
                "0xcaf280c8cfeba144da67230d9b009c8f868a75bac9a528fa0474be1ba317c169",
                "0xddf252ad1be2c89b69c2b068fc378daa952ba7f163c4a11628f55a4df523b3ef"
            ]
          }
        },
        "handlers": [
          {
            "action": "HandleEvmTransactions",
            "target": "sns",
            "mapper": "evmRedeemedTransactionFoundMapper",
            "config": {
              "abi": "",
              "filter": {
                "addresses": [
                  "0x5537857664B0f9eFe38C9f320F75fEf23234D904"
                ],
                "topics": [
                  "0xcaf280c8cfeba144da67230d9b009c8f868a75bac9a528fa0474be1ba317c169",
                  "0xddf252ad1be2c89b69c2b068fc378daa952ba7f163c4a11628f55a4df523b3ef"
                ]
              },
              "metricName": "process_vaa_event"
            }
          }
        ]
      },
      {
        "id": "poll-redeemed-transactions-wormchain", 
        "chain": "wormchain",
        "source": {
          "action": "PollWormchain",
          "records": "GetWormchainRedeems",
          "config": {
            "blockBatchSize": 50,
            "commitment": "latest",
            "interval": 15000,
            "addresses": ["wormhole1466nf3zuxpya8q9emxukd7vftaf6h4psr0a07srl5zw74zh84yjq4lyjmh"],
            "chain": "wormchain",
            "chainId": 3104
          }
        },
        "handlers": [
          {
            "action": "HandleWormchainRedeems",
            "target": "sns",
            "mapper": "wormchainRedeemedTransactionFoundMapper",
            "config": {
              "abi": "",
              "filter": {
                "addresses": ["wormhole1466nf3zuxpya8q9emxukd7vftaf6h4psr0a07srl5zw74zh84yjq4lyjmh"]
              },
              "metricName": "process_vaa_event"
            }
          }
        ]
      }
    ]
---
apiVersion: apps/v1
kind: Deployment
metadata:
  name: {{ .NAME }}-target-events-3
  namespace: {{ .NAMESPACE }}
spec:
  replicas: 1
  selector:
    matchLabels:
      app: {{ .NAME }}-target-events-3
  template:
    metadata:
      labels:
        app: {{ .NAME }}-target-events-3
      annotations:
        prometheus.io/scrape: "true"
        prometheus.io/port: "{{ .PORT }}"
    spec:
      containers:
        - name: {{ .NAME }}
          env:
            - name: NODE_ENV
              value: {{ .NODE_ENV }}
            - name: PORT
              value: "{{ .PORT }}"
            - name: LOG_LEVEL
              value: {{ .LOG_LEVEL }}
            - name: BLOCKCHAIN_ENV
              value: {{ .BLOCKCHAIN_ENV }}
            - name: DRY_RUN_ENABLED
              value: "{{ .DRY_RUN_ENABLED }}"
            - name: SNS_TOPIC_ARN
              value: {{ .SNS_TOPIC_ARN }}
            - name: SNS_REGION
              value: {{ .SNS_REGION }}
            - name: JOBS_DIR
              value: /home/node/app/jobs
            {{ if .OPTIMISM_RPCS }}
            - name: OPTIMISM_RPCS
              value: '{{ .OPTIMISM_RPCS }}'
            {{ end }}
            {{ if .OPTIMISM_SEPOLIA_RPCS }}
            - name: OPTIMISM_SEPOLIA_RPCS
              value: '{{ .OPTIMISM_SEPOLIA_RPCS }}'
            {{ end }}
            {{ if .BLAST_RPCS }}
            - name: BLAST_RPCS
              value: '{{ .BLAST_RPCS }}'
            {{ end }}
            {{ if .XLAYER_RPCS }}
            - name: XLAYER_RPCS
              value: '{{ .XLAYER_RPCS }}'
            {{ end }}
          image: {{ .IMAGE_NAME }}
          resources:
            limits:
              cpu: {{ .RESOURCES_LIMITS_CPU }}
              memory: {{ .RESOURCES_LIMITS_MEMORY }}
            requests:
              cpu: {{ .RESOURCES_REQUESTS_CPU }}
              memory: {{ .RESOURCES_REQUESTS_MEMORY }}
          volumeMounts:
            - name: metadata-volume
              mountPath: /home/node/app/metadata-repo 
            - name: jobs-volume
              mountPath: /home/node/app/jobs
      restartPolicy: Always
      serviceAccountName: blockchain-watcher
      terminationGracePeriodSeconds: 30
      volumes:
        - name: metadata-volume
          persistentVolumeClaim:
            claimName: blockchain-watcher-target-events-3-pvc
        - name: jobs-volume
          configMap:
            name: {{ .NAME }}-target-events-3-jobs
            items:
              - key: {{ .BLOCKCHAIN_ENV }}-jobs.json
                path: jobs.json<|MERGE_RESOLUTION|>--- conflicted
+++ resolved
@@ -134,7 +134,46 @@
         ]
       },
       {
-<<<<<<< HEAD
+        "id": "poll-redeemed-transactions-xlayer",
+        "chain": "xlayer",
+        "source": {
+          "action": "PollEvm",
+          "records": "GetEvmTransactions",
+          "config": {
+            "blockBatchSize": 1,
+            "commitment": "latest",
+            "interval": 5000,
+            "addresses": [
+              "0xdA91a06299BBF302091B053c6B9EF86Eff0f930D"
+            ],
+            "chain": "xlayer",
+            "chainId": 37,
+            "topics": [
+              "0xddf252ad1be2c89b69c2b068fc378daa952ba7f163c4a11628f55a4df523b3ef"
+            ]
+          }
+        },
+        "handlers": [
+          {
+            "action": "HandleEvmTransactions",
+            "target": "sns",
+            "mapper": "evmRedeemedTransactionFoundMapper",
+            "config": {
+              "abi": "",
+              "filter": {
+                "addresses": [
+                  "0xdA91a06299BBF302091B053c6B9EF86Eff0f930D"
+                ],
+                "topics": [
+                  "0xddf252ad1be2c89b69c2b068fc378daa952ba7f163c4a11628f55a4df523b3ef"
+                ]
+              },
+              "metricName": "process_vaa_event"
+            }
+          }
+        ]
+      },
+      {
         "id": "poll-redeemed-transactions-wormchain", 
         "chain": "wormchain",
         "source": {
@@ -147,30 +186,10 @@
             "addresses": ["wormhole1aaf9r6s7nxhysuegqrxv0wpm27ypyv4886medd3mrkrw6t4yfcnst3qpex"],
             "chain": "wormchain",
             "chainId": 3104
-=======
-        "id": "poll-redeemed-transactions-xlayer",
-        "chain": "xlayer",
-        "source": {
-          "action": "PollEvm",
-          "records": "GetEvmTransactions",
-          "config": {
-            "blockBatchSize": 1,
-            "commitment": "latest",
-            "interval": 5000,
-            "addresses": [
-              "0xdA91a06299BBF302091B053c6B9EF86Eff0f930D"
-            ],
-            "chain": "xlayer",
-            "chainId": 37,
-            "topics": [
-              "0xddf252ad1be2c89b69c2b068fc378daa952ba7f163c4a11628f55a4df523b3ef"
-            ]
->>>>>>> 4809dbda
-          }
-        },
-        "handlers": [
-          {
-<<<<<<< HEAD
+          }
+        },
+        "handlers": [
+          {
             "action": "HandleWormchainRedeems",
             "target": "sns",
             "mapper": "wormchainRedeemedTransactionFoundMapper",
@@ -178,20 +197,6 @@
               "abi": "",
               "filter": {
                 "addresses": ["wormhole1aaf9r6s7nxhysuegqrxv0wpm27ypyv4886medd3mrkrw6t4yfcnst3qpex"]
-=======
-            "action": "HandleEvmTransactions",
-            "target": "sns",
-            "mapper": "evmRedeemedTransactionFoundMapper",
-            "config": {
-              "abi": "",
-              "filter": {
-                "addresses": [
-                  "0xdA91a06299BBF302091B053c6B9EF86Eff0f930D"
-                ],
-                "topics": [
-                  "0xddf252ad1be2c89b69c2b068fc378daa952ba7f163c4a11628f55a4df523b3ef"
-                ]
->>>>>>> 4809dbda
               },
               "metricName": "process_vaa_event"
             }
