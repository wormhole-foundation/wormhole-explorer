---          
apiVersion: v1
kind: Service
metadata:
  name: {{ .NAME }}-target-events-3
  namespace: {{ .NAMESPACE }}
  labels:
    app: {{ .NAME }}-target-events-3
spec:
  selector:
    app: {{ .NAME }}-target-events-3
  ports:
    - port: {{ .PORT }}
      targetPort: {{ .PORT }}
      name: {{ .NAME }}-target-events-3
      protocol: TCP
---
apiVersion: v1
kind: PersistentVolumeClaim
metadata:
  name: blockchain-watcher-target-events-3-pvc
  namespace: {{ .NAMESPACE }}
  labels:
    app: {{ .NAME }}-target-events-3
spec:
  accessModes:
    - ReadWriteOnce
  resources:
    requests:
      storage: 10Mi
  storageClassName: gp2
--- 
apiVersion: v1
kind: ConfigMap
metadata:
  name: {{ .NAME }}-target-events-3-jobs
  namespace: {{ .NAMESPACE }}
  labels:
    app: {{ .NAME }}-target-events-3
data:
  testnet-jobs.json: |-
    [
      {
        "id": "poll-redeemed-transactions-aptos-finalized",
        "chain": "aptos",
        "source": {
          "action": "PollAptos",
          "repository": "aptosRepo",
          "records": "GetAptosTransactions",
          "config": {
            "limitBatchSize": 100,
            "commitment": "finalized",
            "environment": "testnet",
            "interval": 35000,
            "addresses": [
              "0x576410486a2da45eee6c949c995670112ddf2fbeedab20350d506328eefc9d4f",
              "0x1bdffae984043833ed7fe223f7af7a3f8902d04129b14f801823e64827da7130"
            ],
            "chain": "aptos",
            "chainId": 22,
            "filters": [
              {
                "address": "0x576410486a2da45eee6c949c995670112ddf2fbeedab20350d506328eefc9d4f",
                "type": "0x576410486a2da45eee6c949c995670112ddf2fbeedab20350d506328eefc9d4f::complete_transfer::submit_vaa_and_register_entry"
              },
              {
                "address": "0x1bdffae984043833ed7fe223f7af7a3f8902d04129b14f801823e64827da7130",
                "type": "0x1bdffae984043833ed7fe223f7af7a3f8902d04129b14f801823e64827da7130::complete_transfer::submit_vaa_and_register_entry"
              }
            ]
          }
        },
        "handlers": [
          {
            "action": "HandleAptosTransactions",
            "target": "sns",
            "mapper": "aptosRedeemedTransactionFoundMapper",
            "config": {
              "metricName": "process_vaa_event"
            }
          }
        ]
      },
      {
        "id": "poll-transfer-redeems-sui-immediate",
        "chain": "sui",
        "source": {
          "action": "PollSuiTransactions",
          "repository": "suiRepo",
          "config": {
            "interval": 35000,
            "chain": "sui",
            "filter": {
              "MoveFunction": {
                "package": "0x562760fc51d90d4ae1835bac3e91e0e6987d3497b06f066941d3e51f6e8d76d0",
                "module": "complete_transfer",
                "function": "authorize_transfer"
              }
            }
          }
        },
        "handlers": [
          {
            "action": "HandleSuiTransactions",
            "target": "sns",
            "mapper": "suiRedeemedTransactionFoundMapper",
            "config": {
              "eventTypes": [
                "0x562760fc51d90d4ae1835bac3e91e0e6987d3497b06f066941d3e51f6e8d76d0::complete_transfer::TransferRedeemed"
              ],
              "metricName": "process_vaa_event"
            }
          }
        ]
      },
      {
        "id": "poll-transfer-with-payload-redeems-sui-immediate",
        "chain": "sui",
        "source": {
          "action": "PollSuiTransactions",
          "repository": "suiRepo",
          "config": {
            "interval": 35000,
            "chain": "sui",
            "filter": {
              "MoveFunction": {
                "package": "0x562760fc51d90d4ae1835bac3e91e0e6987d3497b06f066941d3e51f6e8d76d0",
                "module": "complete_transfer_with_payload",
                "function": "authorize_transfer"
              }
            }
          }
        },
        "handlers": [
          {
            "action": "HandleSuiTransactions",
            "target": "sns",
            "mapper": "suiRedeemedTransactionFoundMapper",
            "config": {
              "eventTypes": [
                "0x562760fc51d90d4ae1835bac3e91e0e6987d3497b06f066941d3e51f6e8d76d0::complete_transfer::TransferRedeemed"
              ],
              "metricName": "process_vaa_event"
            }
          }
        ]
      },
      {
        "id": "poll-redeemed-transactions-wormchain-immediate", 
        "chain": "wormchain",
        "source": {
          "action": "PollWormchain",
          "repository": "wormchainRepo",
          "records": "GetWormchainRedeems",
          "config": {
            "blockBatchSize": 50,
<<<<<<< HEAD
            "commitment": "latest",
            "environment": "testnet",
=======
            "commitment": "immediate",
>>>>>>> a489541b
            "interval": 35000,
            "addresses": ["wormhole1aaf9r6s7nxhysuegqrxv0wpm27ypyv4886medd3mrkrw6t4yfcnst3qpex"],
            "chain": "wormchain",
            "chainId": 3104
          }
        },
        "handlers": [
          {
            "action": "HandleWormchainRedeems",
            "target": "sns",
            "mapper": "wormchainRedeemedTransactionFoundMapper",
            "config": {
              "filter": {
                "addresses": ["wormhole1aaf9r6s7nxhysuegqrxv0wpm27ypyv4886medd3mrkrw6t4yfcnst3qpex"]
              },
              "metricName": "process_vaa_event"
            }
          }
        ]
      },
      {
        "id": "poll-redeemed-transactions-algorand-latest", 
        "chain": "algorand",
        "source": {
          "action": "PollAlgorand",
          "repository": "algorandRepo",
          "config": {
            "blockBatchSize": 100,
            "commitment": "latest",
            "environment": "testnet",
            "interval": 35000,
            "applicationIds": ["86525641"],
            "chain": "algorand",
            "chainId": 8
          }
        },
        "handlers": [
          {
            "action": "HandleAlgorandTransactions",
            "target": "sns",
            "mapper": "algorandRedeemedTransactionFoundMapper",
            "config": {
              "filter": [
                {
                  "applicationIds": "86525641",
                  "applicationAddress": "MJA77XADFNUTX64FISCY6BAD33EG6LQXECXZ6NHY2ZP6K5FWEOGH6D62HA"
                }
              ],
              "metricName": "process_vaa_event"
            }
          }
        ]
      },
      {
        "id": "poll-redeemed-transactions-klaytn-latest",
        "chain": "klaytn",
        "source": {
          "action": "PollEvm",
          "repository": "evmRepo",
          "records": "GetEvmTransactions",
          "config": {
            "blockBatchSize": 100,
            "commitment": "latest",
            "environment": "testnet",
            "interval": 35000,
            "filters": [
              {
                "addresses": [],
                "type": "Portal Token Bridge (Connect, Portico, Omniswap, tBTC, etc)",
                "topics": ["0xcaf280c8cfeba144da67230d9b009c8f868a75bac9a528fa0474be1ba317c169"],
                "strategy": "GetTransactionsByLogFiltersStrategy"
              }
            ],
            "chain": "klaytn",
            "chainId": 13
          }
        },
        "handlers": [
          {
            "action": "HandleEvmTransactions",
            "target": "sns",
            "mapper": "evmRedeemedTransactionFoundMapper",
            "config": {
              "metricName": "process_vaa_event"
            }
          }
        ]
      },
      {
        "id": "poll-redeemed-transactions-acala-finalized",
        "chain": "acala",
        "source": {
          "action": "PollEvm",
          "repository": "evmRepo",
          "records": "GetEvmTransactions",
          "config": {
            "blockBatchSize": 100,
            "commitment": "finalized",
            "environment": "testnet",
            "interval": 60000,
            "filters": [
              {
                "addresses": [],
                "type": "Portal Token Bridge (Connect, Portico, Omniswap, tBTC, etc)",
                "topics": ["0xcaf280c8cfeba144da67230d9b009c8f868a75bac9a528fa0474be1ba317c169"],
                "strategy": "GetTransactionsByLogFiltersStrategy"
              }
            ],
            "chain": "acala",
            "chainId": 12
          }
        },
        "handlers": [
          {
            "action": "HandleEvmTransactions",
            "target": "sns",
            "mapper": "evmRedeemedTransactionFoundMapper",
            "config": {
              "metricName": "process_vaa_event"
            }
          }
        ]
      }
    ]
  mainnet-jobs.json: |-
    [
      {
        "id": "poll-redeemed-transactions-aptos-finalized",
        "chain": "aptos",
        "source": {
          "action": "PollAptos",
          "repository": "aptosRepo",
          "records": "GetAptosTransactions",
          "config": {
            "limitBatchSize": 100,
            "commitment": "finalized",
            "environment": "mainnet",
            "interval": 3000,
            "addresses": [
              "0x576410486a2da45eee6c949c995670112ddf2fbeedab20350d506328eefc9d4f",
              "0x1bdffae984043833ed7fe223f7af7a3f8902d04129b14f801823e64827da7130"
            ],
            "chain": "aptos",
            "chainId": 22,
            "filters": [
              {
                "address": "0x576410486a2da45eee6c949c995670112ddf2fbeedab20350d506328eefc9d4f",
                "type": "0x576410486a2da45eee6c949c995670112ddf2fbeedab20350d506328eefc9d4f::complete_transfer::submit_vaa_and_register_entry"
              },
              {
                "address": "0x1bdffae984043833ed7fe223f7af7a3f8902d04129b14f801823e64827da7130",
                "type": "0x1bdffae984043833ed7fe223f7af7a3f8902d04129b14f801823e64827da7130::complete_transfer::submit_vaa_and_register_entry"
              }
            ]
          }
        },
        "handlers": [
          {
            "action": "HandleAptosTransactions",
            "target": "sns",
            "mapper": "aptosRedeemedTransactionFoundMapper",
            "config": {
              "metricName": "process_vaa_event"
            }
          }
        ]
      },
      {
        "id": "poll-transfer-redeems-sui-immediate",
        "chain": "sui",
        "source": {
          "action": "PollSuiTransactions",
          "repository": "suiRepo",
          "config": {
            "interval": 5000,
            "environment": "mainnet",
            "chain": "sui",
            "filter": {
              "MoveFunction": {
                "package": "0x26efee2b51c911237888e5dc6702868abca3c7ac12c53f76ef8eba0697695e3d",
                "module": "complete_transfer",
                "function": "authorize_transfer"
              }
            }
          }
        },
        "handlers": [
          {
            "action": "HandleSuiTransactions",
            "target": "sns",
            "mapper": "suiRedeemedTransactionFoundMapper",
            "config": {
              "eventTypes": [
                "0x26efee2b51c911237888e5dc6702868abca3c7ac12c53f76ef8eba0697695e3d::complete_transfer::TransferRedeemed"
              ],
              "metricName": "process_vaa_event"
            }
          }
        ]
      },
      {
        "id": "poll-transfer-with-payload-redeems-sui-immediate",
        "chain": "sui",
        "source": {
          "action": "PollSuiTransactions",
          "repository": "suiRepo",
          "config": {
            "interval": 5000,
            "environment": "mainnet",
            "chain": "sui",
            "filter": {
              "MoveFunction": {
                "package": "0x26efee2b51c911237888e5dc6702868abca3c7ac12c53f76ef8eba0697695e3d",
                "module": "complete_transfer_with_payload",
                "function": "authorize_transfer"
              }
            }
          }
        },
        "handlers": [
          {
            "action": "HandleSuiTransactions",
            "target": "sns",
            "mapper": "suiRedeemedTransactionFoundMapper",
            "config": {
              "eventTypes": [
                "0x26efee2b51c911237888e5dc6702868abca3c7ac12c53f76ef8eba0697695e3d::complete_transfer::TransferRedeemed"
              ],
              "metricName": "process_vaa_event"
            }
          }
        ]
      },
      {
        "id": "poll-redeemed-transactions-wormchain-immediate", 
        "chain": "wormchain",
        "source": {
          "action": "PollWormchain",
          "repository": "wormchainRepo",
          "records": "GetWormchainRedeems",
          "config": {
            "blockBatchSize": 50,
<<<<<<< HEAD
            "commitment": "latest",
            "environment": "mainnet",
=======
            "commitment": "immediate",
>>>>>>> a489541b
            "interval": 15000,
            "addresses": ["wormhole1466nf3zuxpya8q9emxukd7vftaf6h4psr0a07srl5zw74zh84yjq4lyjmh"],
            "chain": "wormchain",
            "chainId": 3104
          }
        },
        "handlers": [
          {
            "action": "HandleWormchainRedeems",
            "target": "sns",
            "mapper": "wormchainRedeemedTransactionFoundMapper",
            "config": {
              "filter": {
                "addresses": ["wormhole1466nf3zuxpya8q9emxukd7vftaf6h4psr0a07srl5zw74zh84yjq4lyjmh"]
              },
              "metricName": "process_vaa_event"
            }
          }
        ]
      },
      {
        "id": "poll-redeemed-transactions-sei-immediate",
        "chain": "sei",
        "source": {
          "action": "PollCosmos",
          "repository": "cosmosRepo",
          "config": {
            "blockBatchSize": 100,
<<<<<<< HEAD
            "commitment": "latest",
            "environment": "mainnet",
=======
            "commitment": "immediate",
>>>>>>> a489541b
            "interval": 60000,
            "filter": {
              "addresses": [
                "sei1smzlm9t79kur392nu9egl8p8je9j92q4gzguewj56a05kyxxra0qy0nuf3"
              ]
            },
            "chain": "sei",
            "chainId": 32
          }
        },
        "handlers": [
          {
            "action": "HandleCosmosTransactions",
            "target": "sns",
            "mapper": "cosmosRedeemedTransactionFoundMapper",
            "config": {
              "filter": {
                "addresses": [
                  "sei1smzlm9t79kur392nu9egl8p8je9j92q4gzguewj56a05kyxxra0qy0nuf3"
                ]
              },
              "metricName": "process_vaa_event"
            }
          }
        ]
      },
      {
        "id": "poll-redeemed-transactions-algorand-latest", 
        "chain": "algorand",
        "source": {
          "action": "PollAlgorand",
          "repository": "algorandRepo",
          "config": {
            "blockBatchSize": 100,
            "commitment": "latest",
            "environment": "mainnet",
            "interval": 15000,
            "applicationIds": ["842126029"],
            "chain": "algorand",
            "chainId": 8
          }
        },
        "handlers": [
          {
            "action": "HandleAlgorandTransactions",
            "target": "sns",
            "mapper": "algorandRedeemedTransactionFoundMapper",
            "config": {
              "filter": [
                {
                  "applicationIds": "842126029",
                  "applicationAddress": "M7UT7JWIVROIDGMQVJZUBQGBNNIIVOYRPC7JWMGQES4KYJIZHVCRZEGFRQ"
                }
              ],
              "metricName": "process_vaa_event"
            }
          }
        ]
      },
      {
        "id": "poll-redeemed-transactions-klaytn-latest",
        "chain": "klaytn",
        "source": {
          "action": "PollEvm",
          "repository": "evmRepo",
          "records": "GetEvmTransactions",
          "config": {
            "blockBatchSize": 100,
            "commitment": "latest",
            "environment": "mainnet",
            "interval": 15000,
            "filters": [
              {
                "addresses": [],
                "type": "Portal Token Bridge (Connect, Portico, Omniswap, tBTC, etc)",
                "topics": ["0xcaf280c8cfeba144da67230d9b009c8f868a75bac9a528fa0474be1ba317c169"],
                "strategy": "GetTransactionsByLogFiltersStrategy"
              },
              {
                "addresses": [],
                "type": "Standard Relayer",
                "topics": [ "0xbccc00b713f54173962e7de6098f643d8ebf53d488d71f4b2a5171496d038f9e"],
                "strategy": "GetTransactionsByLogFiltersStrategy"
              }
            ],
            "chain": "klaytn",
            "chainId": 13
          }
        },
        "handlers": [
          {
            "action": "HandleEvmTransactions",
            "target": "sns",
            "mapper": "evmRedeemedTransactionFoundMapper",
            "config": {
              "metricName": "process_vaa_event"
            }
          }
        ]
      },
      {
        "id": "poll-redeemed-transactions-acala-finalized",
        "chain": "acala",
        "source": {
          "action": "PollEvm",
          "repository": "evmRepo",
          "records": "GetEvmTransactions",
          "config": {
            "blockBatchSize": 100,
            "commitment": "finalized",
            "environment": "mainnet",
            "interval": 60000,
            "filters": [
              {
                "addresses": [],
                "type": "Portal Token Bridge (Connect, Portico, Omniswap, tBTC, etc)",
                "topics": ["0xcaf280c8cfeba144da67230d9b009c8f868a75bac9a528fa0474be1ba317c169"],
                "strategy": "GetTransactionsByLogFiltersStrategy"
              }
            ],
            "chain": "acala",
            "chainId": 12
          }
        },
        "handlers": [
          {
            "action": "HandleEvmTransactions",
            "target": "sns",
            "mapper": "evmRedeemedTransactionFoundMapper",
            "config": {
              "metricName": "process_vaa_event"
            }
          }
        ]
      },
      {
        "id": "poll-redeemed-transactions-terra-immediate",
        "chain": "terra",
        "source": {
          "action": "PollCosmos",
          "repository": "cosmosRepo",
          "config": {
            "blockBatchSize": 100,
            "commitment": "immediate",
            "environment": "mainnet",
            "interval": 60000,
            "filter": {
              "addresses": [
                "terra10nmmwe8r3g99a9newtqa7a75xfgs2e8z87r2sf"
              ]
            },
            "chain": "terra",
            "chainId": 3
          }
        },
        "handlers": [
          {
            "action": "HandleCosmosTransactions",
            "target": "sns",
            "mapper": "cosmosRedeemedTransactionFoundMapper",
            "config": {
              "filter": {
                "addresses": [
                  "terra10nmmwe8r3g99a9newtqa7a75xfgs2e8z87r2sf"
                ]
              },
              "metricName": "process_vaa_event"
            }
          }
        ]
      },
      {
        "id": "poll-redeemed-transactions-terra2-immediate",
        "chain": "terra2",
        "source": {
          "action": "PollCosmos",
          "repository": "cosmosRepo",
          "config": {
            "blockBatchSize": 100,
            "commitment": "immediate",
            "environment": "mainnet",
            "interval": 60000,
            "filter": {
              "addresses": [
                "terra153366q50k7t8nn7gec00hg66crnhkdggpgdtaxltaq6xrutkkz3s992fw9"
              ]
            },
            "chain": "terra2",
            "chainId": 18
          }
        },
        "handlers": [
          {
            "action": "HandleCosmosTransactions",
            "target": "sns",
            "mapper": "cosmosRedeemedTransactionFoundMapper",
            "config": {
              "filter": {
                "addresses": [
                  "terra153366q50k7t8nn7gec00hg66crnhkdggpgdtaxltaq6xrutkkz3s992fw9"
                ]
              },
              "metricName": "process_vaa_event"
            }
          }
        ]
      },
      {
        "id": "poll-redeemed-transactions-xpla-immediate",
        "chain": "xpla",
        "source": {
          "action": "PollCosmos",
          "repository": "cosmosRepo",
          "config": {
            "blockBatchSize": 50,
            "commitment": "immediate",
            "environment": "mainnet",
            "interval": 60000,
            "filter": {
              "addresses": [
                "xpla137w0wfch2dfmz7jl2ap8pcmswasj8kg06ay4dtjzw7tzkn77ufxqfw7acv"
              ]
            },
            "chain": "xpla",
            "chainId": 28
          }
        },
        "handlers": [
          {
            "action": "HandleCosmosTransactions",
            "target": "sns",
            "mapper": "cosmosRedeemedTransactionFoundMapper",
            "config": {
              "filter": {
                "addresses": [
                  "xpla137w0wfch2dfmz7jl2ap8pcmswasj8kg06ay4dtjzw7tzkn77ufxqfw7acv"
                ]
              },
              "metricName": "process_vaa_event"
            }
          }
        ]
      },
      {
        "id": "poll-redeemed-transactions-polygon-finalized",
        "chain": "polygon",
        "source": {
          "action": "PollEvm",
          "records": "GetEvmTransactions",
          "config": {
            "blockBatchSize": 100,
            "commitment": "finalized",
            "interval": 15000,
            "filters": [
              {
                "addresses": [],
                "type": "Portal Token Bridge (Connect, Portico, Omniswap, tBTC, etc)",
                "topics": ["0xcaf280c8cfeba144da67230d9b009c8f868a75bac9a528fa0474be1ba317c169"],
                "strategy": "GetTransactionsByLogFiltersStrategy"
              },
              {
                "addresses": [],
                "type": "CCTP",
                "topics": ["0xf02867db6908ee5f81fd178573ae9385837f0a0a72553f8c08306759a7e0f00e"],
                "strategy": "GetTransactionsByLogFiltersStrategy"
              },
              {
                "addresses": ["0xF18f923480dC144326e6C65d4F3D47Aa459bb41C"],
                "type": "MCTP",
                "topics": ["0x58200b4c34ae05ee816d710053fff3fb75af4395915d3d2a771b24aa10e3cc5d"],
                "strategy": "GetTransactionsByBlocksStrategy"
              },
              {
                "addresses": [],
                "type": "Standard Relayer",
                "topics": ["0xbccc00b713f54173962e7de6098f643d8ebf53d488d71f4b2a5171496d038f9e"],
                "strategy": "GetTransactionsByLogFiltersStrategy"
              },
              {
                "addresses": [],
                "type": "Mayan with Swift",                
                "topics": ["0xcc5626df3b699006387b64eca775dbdfecd5ae542e2d6ab22923082e1320dfcb"],
                "strategy": "GetTransactionsByLogFiltersStrategy"
              },
              {
                "addresses": ["0x90BBd86a6Fe93D3bc3ed6335935447E75fAb7fCf", "0x0C79503A24e6C7f89b0dF2b1Bf6761A01252D4ee"],
                "type": "NFT",                
                "topics": ["0xddf252ad1be2c89b69c2b068fc378daa952ba7f163c4a11628f55a4df523b3ef"],
                "strategy": "GetTransactionsByBlocksStrategy"
              }
            ],
            "chain": "polygon",
            "chainId": 5
          }
        },
        "handlers": [
          {
            "action": "HandleEvmTransactions",
            "target": "sns",
            "mapper": "evmRedeemedTransactionFoundMapper",
            "config": {
              "abis": [
                {
                  "abi": "deliver(bytes[] encodedVMs, bytes encodedDeliveryVAA, address relayerRefundAddress, bytes deliveryOverrides)",
                  "topic": "0xbccc00b713f54173962e7de6098f643d8ebf53d488d71f4b2a5171496d038f9e",
                  "type": "Standard Relayer"
                },
                {
                  "abi": "fulfillOrder(bytes cctpMsg, bytes cctpSigs, bytes encodedVm, address swapProtocol, bytes swapData)",
                  "topic": "0xcc5626df3b699006387b64eca775dbdfecd5ae542e2d6ab22923082e1320dfcb",
                  "type": "Mayan with Swift"
                },
                {
                  "abi": "redeemWithFee(bytes cctpMsg, bytes cctpSigs, bytes encodedVm)",
                  "topic": "0x58200b4c34ae05ee816d710053fff3fb75af4395915d3d2a771b24aa10e3cc5d",
                  "type": "MCTP"
                }
              ],
              "metricName": "process_vaa_event"
            }
          }
        ]
      }
    ]
---
apiVersion: apps/v1
kind: Deployment
metadata:
  name: {{ .NAME }}-target-events-3
  namespace: {{ .NAMESPACE }}
  labels:
    app: {{ .NAME }}-target-events-3
spec:
  replicas: 1
  selector:
    matchLabels:
      app: {{ .NAME }}-target-events-3
  strategy: # Rolling update strategy for restarting the pods
    type: RollingUpdate
    rollingUpdate:
      maxUnavailable: 1
      maxSurge: 1
  template:
    metadata:
      labels:
        app: {{ .NAME }}-target-events-3
      annotations:
        prometheus.io/scrape: "true"
        prometheus.io/port: "{{ .PORT }}"
    spec:
      containers:
        - name: {{ .NAME }}
          image: {{ .IMAGE_NAME }}  # Docker image
          env:
            - name: NODE_ENV
              value: {{ .NODE_ENV }}
            - name: PORT
              value: "{{ .PORT }}"
            - name: LOG_LEVEL
              value: {{ .LOG_LEVEL }}
            - name: BLOCKCHAIN_ENV
              value: {{ .BLOCKCHAIN_ENV }}
            - name: DRY_RUN_ENABLED
              value: "{{ .DRY_RUN_ENABLED }}"
            - name: SNS_TOPIC_ARN
              value: {{ .SNS_TOPIC_ARN }}
            - name: SNS_REGION
              value: {{ .SNS_REGION }}
            - name: JOBS_DIR
              value: /home/node/app/jobs
            {{ if .APTOS_RPCS }}
            - name: APTOS_RPCS
              value: '{{ .APTOS_RPCS }}'
            {{ end }}
            {{ if .SUI_RPCS }}
            - name: SUI_RPCS
              value: '{{ .SUI_RPCS }}'
            {{ end }}
            {{ if .INJECTIVE_RPCS }}
            - name: INJECTIVE_RPCS
              value: '{{ .INJECTIVE_RPCS }}'
            {{ end }}
            {{ if .OSMOSIS_RPCS }}
            - name: OSMOSIS_RPCS
              value: '{{ .OSMOSIS_RPCS }}'
            {{ end }}
            {{ if .ALGORAND_RPCS }}
            - name: ALGORAND_RPCS
              value: '{{ .ALGORAND_RPCS }}'
            {{ end }}
            {{ if .WORMCHAIN_RPCS }}
            - name: WORMCHAIN_RPCS
              value: '{{ .WORMCHAIN_RPCS }}'
            {{ end }}
            {{ if .SEI_RPCS }}
            - name: SEI_RPCS
              value: '{{ .SEI_RPCS }}'
            {{ end }}
            {{ if .TERRA_RPCS }}
            - name: TERRA_RPCS
              value: '{{ .TERRA_RPCS }}'
            {{ end }}
            {{ if .TERRA2_RPCS }}
            - name: TERRA2_RPCS
              value: '{{ .TERRA2_RPCS }}'
            {{ end }}
            {{ if .ACALA_RPCS }}
            - name: ACALA_RPCS
              value: '{{ .ACALA_RPCS }}'
            {{ end }}
            {{ if .KLAYTN_RPCS }}
            - name: KLAYTN_RPCS
              value: '{{ .KLAYTN_RPCS }}'
            {{ end }}
            {{ if .POLYGON_RPCS }}
            - name: POLYGON_RPCS
              value: '{{ .POLYGON_RPCS }}'
            {{ end }}
          resources:
            limits:
              cpu: {{ .RESOURCES_LIMITS_CPU }}
              memory: {{ .RESOURCES_LIMITS_MEMORY }}
            requests:
              cpu: {{ .RESOURCES_REQUESTS_CPU }}
              memory: {{ .RESOURCES_REQUESTS_MEMORY }}
          volumeMounts:
            - name: metadata-volume
              mountPath: /home/node/app/metadata-repo 
            - name: jobs-volume
              mountPath: /home/node/app/jobs
      restartPolicy: Always
      serviceAccountName: blockchain-watcher
      terminationGracePeriodSeconds: 30
      volumes:
        - name: metadata-volume
          persistentVolumeClaim:
            claimName: blockchain-watcher-target-events-3-pvc
        - name: jobs-volume
          configMap:
            name: {{ .NAME }}-target-events-3-jobs
            items:
              - key: {{ .BLOCKCHAIN_ENV }}-jobs.json
                path: jobs.json<|MERGE_RESOLUTION|>--- conflicted
+++ resolved
@@ -154,12 +154,8 @@
           "records": "GetWormchainRedeems",
           "config": {
             "blockBatchSize": 50,
-<<<<<<< HEAD
-            "commitment": "latest",
             "environment": "testnet",
-=======
             "commitment": "immediate",
->>>>>>> a489541b
             "interval": 35000,
             "addresses": ["wormhole1aaf9r6s7nxhysuegqrxv0wpm27ypyv4886medd3mrkrw6t4yfcnst3qpex"],
             "chain": "wormchain",
@@ -402,12 +398,8 @@
           "records": "GetWormchainRedeems",
           "config": {
             "blockBatchSize": 50,
-<<<<<<< HEAD
-            "commitment": "latest",
-            "environment": "mainnet",
-=======
+            "environment": "mainnet",
             "commitment": "immediate",
->>>>>>> a489541b
             "interval": 15000,
             "addresses": ["wormhole1466nf3zuxpya8q9emxukd7vftaf6h4psr0a07srl5zw74zh84yjq4lyjmh"],
             "chain": "wormchain",
@@ -436,12 +428,8 @@
           "repository": "cosmosRepo",
           "config": {
             "blockBatchSize": 100,
-<<<<<<< HEAD
-            "commitment": "latest",
-            "environment": "mainnet",
-=======
             "commitment": "immediate",
->>>>>>> a489541b
+            "environment": "mainnet",
             "interval": 60000,
             "filter": {
               "addresses": [
