---   
apiVersion: v1
kind: Service
metadata:
  name: {{ .NAME }}-circle-message-sent-events-1
  namespace: {{ .NAMESPACE }}
  labels:
    app: {{ .NAME }}-circle-message-sent-events-1
spec:
  selector:
    app: {{ .NAME }}-circle-message-sent-events-1
  ports:
    - port: {{ .PORT }}
      targetPort: {{ .PORT }}
      name: {{ .NAME }}-circle-message-sent-events-1
      protocol: TCP
---
apiVersion: v1
kind: PersistentVolumeClaim
metadata:
  name: blockchain-watcher-circle-message-sent-events-1-pvc
  namespace: {{ .NAMESPACE }}
  labels:
    app: {{ .NAME }}-circle-message-sent-events-1
spec:
  accessModes:
    - ReadWriteOnce
  resources:
    requests:
      storage: 10Mi
  storageClassName: gp2
---
apiVersion: v1
kind: ConfigMap
metadata:
  name: {{ .NAME }}-circle-message-sent-events-1-jobs
  namespace: {{ .NAMESPACE }}
  labels:
    app: {{ .NAME }}-circle-message-sent-events-1
data:
  testnet-jobs.json: |-
    [
      {
        "id": "poll-log-message-sent-ethereum-sepolia",
        "chain": "ethereum-sepolia",
        "source": {
          "action": "PollEvm",
          "records": "GetEvmTransactions",
          "config": {
            "blockBatchSize": 100,
            "commitment": "finalized",
            "interval": 15000,
            "filters": [
              {
                "addresses": ["0x7865fAfC2db2093669d92c0F33AeEF291086BEFD"],
                "type": "CCTP",
                "topics": ["0x8c5261668696ce22758910d05bab8f186d6eb247ceac2af2e82c7dc17669b036"],
                "strategy": "GetTransactionsByLogFiltersStrategy"
              }
            ],
            "chain": "ethereum-sepolia",
            "chainId": 10002
          }
        },
        "handlers": [
          {
            "action": "HandleEvmTransactions",
            "target": "influx",
            "mapper": "evmLogCircleMessageSentMapper",
            "config": {
<<<<<<< HEAD
              "abis": [
                {
                  "abi": "event MessageSent (bytes message)",
                  "topic": "0x8c5261668696ce22758910d05bab8f186d6eb247ceac2af2e82c7dc17669b036",
                  "type": "CCTP"
                }
              ],
              "metricName": "process_message_sent_event",
=======
              "abi": "event MessageSent (bytes message)",
              "metricName": "process_circle_message_event",
>>>>>>> 676b7b8f
              "environment": "testnet"
            }
          }
        ]
      },
      {
        "id": "poll-log-message-sent-avalanche",
        "chain": "avalanche",
        "source": {
          "action": "PollEvm",
          "records": "GetEvmTransactions",
          "config": {
            "blockBatchSize": 100,
            "commitment": "finalized",
            "interval": 15000,
            "fromBlock": 16853349,
            "filters": [
              {
                "addresses": ["0xa9fb1b3009dcb79e2fe346c16a604b8fa8ae0a79"],
                "type": "CCTP",
                "topics": ["0x8c5261668696ce22758910d05bab8f186d6eb247ceac2af2e82c7dc17669b036"],
                "strategy": "GetTransactionsByLogFiltersStrategy"
              }
            ],
            "chain": "avalanche",
            "chainId": 6
          }
        },
        "handlers": [
          {
            "action": "HandleEvmTransactions",
            "target": "influx",
            "mapper": "evmLogCircleMessageSentMapper",
            "config": {
<<<<<<< HEAD
              "abis": [
                {
                  "abi": "event MessageSent (bytes message)",
                  "topic": "0x8c5261668696ce22758910d05bab8f186d6eb247ceac2af2e82c7dc17669b036",
                  "type": "CCTP"
                }
              ],
              "metricName": "process_message_sent_event",
=======
              "abi": "event MessageSent (bytes message)",
              "metricName": "process_circle_message_event",
>>>>>>> 676b7b8f
              "environment": "testnet"
            }
          }
        ]
      },
      {
        "id": "poll-log-message-sent-optimism-sepolia",
        "chain": "optimism-sepolia",
        "source": {
          "action": "PollEvm",
          "records": "GetEvmTransactions",
          "config": {
            "blockBatchSize": 100,
            "commitment": "finalized",
            "interval": 15000,
            "filters": [
              {
                "addresses": ["0x7865fAfC2db2093669d92c0F33AeEF291086BEFD"],
                "type": "CCTP",
                "topics": ["0x8c5261668696ce22758910d05bab8f186d6eb247ceac2af2e82c7dc17669b036"],
                "strategy": "GetTransactionsByLogFiltersStrategy"
              }
            ],
            "chain": "optimism-sepolia",
            "chainId": 10005
          }
        },
        "handlers": [
          {
            "action": "HandleEvmTransactions",
            "target": "influx",
            "mapper": "evmLogCircleMessageSentMapper",
            "config": {
<<<<<<< HEAD
              "abis": [
                {
                  "abi": "event MessageSent (bytes message)",
                  "topic": "0x8c5261668696ce22758910d05bab8f186d6eb247ceac2af2e82c7dc17669b036",
                  "type": "CCTP"
                }
              ],
              "metricName": "process_message_sent_event",
=======
              "abi": "event MessageSent (bytes message)",
              "metricName": "process_circle_message_event",
>>>>>>> 676b7b8f
              "environment": "testnet"
            }
          }
        ]
      },
      {
        "id": "poll-log-message-sent-arbitrum-sepolia",
        "chain": "arbitrum-sepolia",
        "source": {
          "action": "PollEvm",
          "records": "GetEvmTransactions",
          "config": {
            "blockBatchSize": 1000,
            "commitment": "finalized",
            "interval": 15000,
            "filters": [
              {
                "addresses": ["0xaCF1ceeF35caAc005e15888dDb8A3515C41B4872"],
                "type": "CCTP",
                "topics": ["0x8c5261668696ce22758910d05bab8f186d6eb247ceac2af2e82c7dc17669b036"],
                "strategy": "GetTransactionsByLogFiltersStrategy"
              }
            ],
            "chain": "arbitrum-sepolia",
            "chainId": 10003
          }
        },
        "handlers": [
          {
            "action": "HandleEvmTransactions",
            "target": "influx",
            "mapper": "evmLogCircleMessageSentMapper",
            "config": {
<<<<<<< HEAD
              "abis": [
                {
                  "abi": "event MessageSent (bytes message)",
                  "topic": "0x8c5261668696ce22758910d05bab8f186d6eb247ceac2af2e82c7dc17669b036",
                  "type": "CCTP"
                }
              ],
              "metricName": "process_message_sent_event",
=======
              "abi": "event MessageSent (bytes message)",
              "metricName": "process_circle_message_event",
>>>>>>> 676b7b8f
              "environment": "testnet"
            }
          }
        ]
      },
      {
        "id": "poll-log-message-sent-base-sepolia",
        "chain": "base-sepolia",
        "source": {
          "action": "PollEvm",
          "records": "GetEvmTransactions",
          "config": {
            "blockBatchSize": 100,
            "commitment": "finalized",
            "interval": 15000,
            "filters": [
              {
                "addresses": ["0x7865fAfC2db2093669d92c0F33AeEF291086BEFD"],
                "type": "CCTP",
                "topics": ["0x8c5261668696ce22758910d05bab8f186d6eb247ceac2af2e82c7dc17669b036"],
                "strategy": "GetTransactionsByLogFiltersStrategy"
              }
            ],
            "chain": "base-sepolia",
            "chainId": 10004
          }
        },
        "handlers": [
          {
            "action": "HandleEvmTransactions",
            "target": "influx",
            "mapper": "evmLogCircleMessageSentMapper",
            "config": {
<<<<<<< HEAD
              "abis": [
                {
                  "abi": "event MessageSent (bytes message)",
                  "topic": "0x8c5261668696ce22758910d05bab8f186d6eb247ceac2af2e82c7dc17669b036",
                  "type": "CCTP"
                }
              ],
              "metricName": "process_message_sent_event",
=======
              "abi": "event MessageSent (bytes message)",
              "metricName": "process_circle_message_event",
>>>>>>> 676b7b8f
              "environment": "testnet"
            }
          }
        ]
      },
      {
        "id": "poll-log-message-sent-polygon-sepolia",
        "chain": "polygon-sepolia",
        "source": {
          "action": "PollEvm",
          "records": "GetEvmTransactions",
          "config": {
            "blockBatchSize": 100,
            "commitment": "finalized",
            "interval": 15000,
            "filters": [
              {
                "addresses": ["0x7865fAfC2db2093669d92c0F33AeEF291086BEFD"],
                "type": "CCTP",
                "topics": ["0x8c5261668696ce22758910d05bab8f186d6eb247ceac2af2e82c7dc17669b036"],
                "strategy": "GetTransactionsByLogFiltersStrategy"
              }
            ],
            "chain": "polygon-sepolia",
            "chainId": 10007
          }
        },
        "handlers": [
          {
            "action": "HandleEvmTransactions",
            "target": "influx",
            "mapper": "evmLogCircleMessageSentMapper",
            "config": {
<<<<<<< HEAD
              "abis": [
                {
                  "abi": "event MessageSent (bytes message)",
                  "topic": "0x8c5261668696ce22758910d05bab8f186d6eb247ceac2af2e82c7dc17669b036",
                  "type": "CCTP"
                }
              ],
              "metricName": "process_message_sent_event",
=======
              "abi": "event MessageSent (bytes message)",
              "metricName": "process_circle_message_event",
>>>>>>> 676b7b8f
              "environment": "testnet"
            }
          }
        ]
      }
    ]
  mainnet-jobs.json: |-
    [
      {
        "id": "poll-log-message-sent-ethereum",
        "chain": "ethereum",
        "source": {
          "action": "PollEvm",
          "records": "GetEvmTransactions",
          "config": {
            "blockBatchSize": 100,
            "commitment": "finalized",
            "interval": 15000,
            "filters": [
              {
                "addresses": ["0x0a992d191deec32afe36203ad87d7d289a738f81"],
                "type": "CCTP",
                "topics": ["0x8c5261668696ce22758910d05bab8f186d6eb247ceac2af2e82c7dc17669b036"],
                "strategy": "GetTransactionsByLogFiltersStrategy"
              }
            ],
            "chain": "ethereum",
            "chainId": 2
          }
        },
        "handlers": [
          {
            "action": "HandleEvmTransactions",
            "target": "influx",
            "mapper": "evmLogCircleMessageSentMapper",
            "config": {
<<<<<<< HEAD
              "abis": [
                {
                  "abi": "event MessageSent (bytes message)",
                  "topic": "0x8c5261668696ce22758910d05bab8f186d6eb247ceac2af2e82c7dc17669b036",
                  "type": "CCTP"
                }
              ],
              "metricName": "process_message_sent_event",
=======
              "abi": "event MessageSent (bytes message)",
              "metricName": "process_circle_message_event",
>>>>>>> 676b7b8f
              "environment": "mainnet"
            }
          }
        ]
      },
      {
        "id": "poll-log-message-sent-avalanche",
        "chain": "avalanche",
        "source": {
          "action": "PollEvm",
          "records": "GetEvmTransactions",
          "config": {
            "blockBatchSize": 100,
            "commitment": "finalized",
            "interval": 15000,
            "filters": [
              {
                "addresses": ["0x8186359af5f57fbb40c6b14a588d2a59c0c29880"],
                "type": "CCTP",
                "topics": ["0x8c5261668696ce22758910d05bab8f186d6eb247ceac2af2e82c7dc17669b036"],
                "strategy": "GetTransactionsByLogFiltersStrategy"
              }
            ],
            "chain": "avalanche",
            "chainId": 6
          }
        },
        "handlers": [
          {
            "action": "HandleEvmTransactions",
            "target": "influx",
            "mapper": "evmLogCircleMessageSentMapper",
            "config": {
<<<<<<< HEAD
              "abis": [
                {
                  "abi": "event MessageSent (bytes message)",
                  "topic": "0x8c5261668696ce22758910d05bab8f186d6eb247ceac2af2e82c7dc17669b036",
                  "type": "CCTP"
                }
              ],
              "metricName": "process_message_sent_event",
=======
              "abi": "event MessageSent (bytes message)",
              "metricName": "process_circle_message_event",
>>>>>>> 676b7b8f
              "environment": "mainnet"
            }
          }
        ]
      },
      {
        "id": "poll-log-message-sent-optimism",
        "chain": "optimism",
        "source": {
          "action": "PollEvm",
          "records": "GetEvmTransactions",
          "config": {
            "blockBatchSize": 100,
            "commitment": "finalized",
            "interval": 15000,
            "filters": [
              {
                "addresses": ["0x4d41f22c5a0e5c74090899e5a8fb597a8842b3e8"],
                "type": "CCTP",
                "topics": ["0x8c5261668696ce22758910d05bab8f186d6eb247ceac2af2e82c7dc17669b036"],
                "strategy": "GetTransactionsByLogFiltersStrategy"
              }
            ],
            "chain": "optimism",
            "chainId": 24
          }
        },
        "handlers": [
          {
            "action": "HandleEvmTransactions",
            "target": "influx",
            "mapper": "evmLogCircleMessageSentMapper",
            "config": {
<<<<<<< HEAD
              "abis": [
                {
                  "abi": "event MessageSent (bytes message)",
                  "topic": "0x8c5261668696ce22758910d05bab8f186d6eb247ceac2af2e82c7dc17669b036",
                  "type": "CCTP"
                }
              ],
              "metricName": "process_message_sent_event",
=======
              "abi": "event MessageSent (bytes message)",
              "metricName": "process_circle_message_event",
>>>>>>> 676b7b8f
              "environment": "mainnet"
            }
          }
        ]
      },
      {
        "id": "poll-log-message-sent-arbitrum",
        "chain": "arbitrum",
        "source": {
          "action": "PollEvm",
          "records": "GetEvmTransactions",
          "config": {
            "blockBatchSize": 1000,
            "commitment": "finalized",
            "interval": 15000,
            "filters": [
              {
                "addresses": ["0xC30362313FBBA5cf9163F0bb16a0e01f01A896ca"],
                "type": "CCTP",
                "topics": ["0x8c5261668696ce22758910d05bab8f186d6eb247ceac2af2e82c7dc17669b036"],
                "strategy": "GetTransactionsByLogFiltersStrategy"
              }
            ],
            "chain": "arbitrum",
            "chainId": 23
          }
        },
        "handlers": [
          {
            "action": "HandleEvmTransactions",
            "target": "influx",
            "mapper": "evmLogCircleMessageSentMapper",
            "config": {
<<<<<<< HEAD
              "abis": [
                {
                  "abi": "event MessageSent (bytes message)",
                  "topic": "0x8c5261668696ce22758910d05bab8f186d6eb247ceac2af2e82c7dc17669b036",
                  "type": "CCTP"
                }
              ],
              "metricName": "process_message_sent_event",
=======
              "abi": "event MessageSent (bytes message)",
              "metricName": "process_circle_message_event",
>>>>>>> 676b7b8f
              "environment": "mainnet"
            }
          }
        ]
      },
      {
        "id": "poll-log-message-sent-base",
        "chain": "base",
        "source": {
          "action": "PollEvm",
          "records": "GetEvmTransactions",
          "config": {
            "blockBatchSize": 100,
            "commitment": "finalized",
            "interval": 15000,
            "filters": [
              {
                "addresses": ["0xAD09780d193884d503182aD4588450C416D6F9D4"],
                "type": "CCTP",
                "topics": ["0x8c5261668696ce22758910d05bab8f186d6eb247ceac2af2e82c7dc17669b036"],
                "strategy": "GetTransactionsByLogFiltersStrategy"
              }
            ],
            "chain": "base",
            "chainId": 30
          }
        },
        "handlers": [
          {
            "action": "HandleEvmTransactions",
            "target": "influx",
            "mapper": "evmLogCircleMessageSentMapper",
            "config": {
<<<<<<< HEAD
              "abis": [
                {
                  "abi": "event MessageSent (bytes message)",
                  "topic": "0x8c5261668696ce22758910d05bab8f186d6eb247ceac2af2e82c7dc17669b036",
                  "type": "CCTP"
                }
              ],
              "metricName": "process_message_sent_event",
=======
              "abi": "event MessageSent (bytes message)",
              "metricName": "process_circle_message_event",
>>>>>>> 676b7b8f
              "environment": "mainnet"
            }
          }
        ]
      },
      {
        "id": "poll-log-message-sent-polygon",
        "chain": "polygon",
        "source": {
          "action": "PollEvm",
          "records": "GetEvmTransactions",
          "config": {
            "blockBatchSize": 100,
            "commitment": "finalized",
            "interval": 15000,
            "filters": [
              {
                "addresses": ["0xF3be9355363857F3e001be68856A2f96b4C39Ba9"],
                "type": "CCTP",
                "topics": ["0x8c5261668696ce22758910d05bab8f186d6eb247ceac2af2e82c7dc17669b036"],
                "strategy": "GetTransactionsByLogFiltersStrategy"
              }
            ],
            "chain": "polygon",
            "chainId": 5
          }
        },
        "handlers": [
          {
            "action": "HandleEvmTransactions",
            "target": "influx",
            "mapper": "evmLogCircleMessageSentMapper",
            "config": {
<<<<<<< HEAD
              "abis": [
                {
                  "abi": "event MessageSent (bytes message)",
                  "topic": "0x8c5261668696ce22758910d05bab8f186d6eb247ceac2af2e82c7dc17669b036",
                  "type": "CCTP"
                }
              ],
              "metricName": "process_message_sent_event",
=======
              "abi": "event MessageSent (bytes message)",
              "metricName": "process_circle_message_event",
              "environment": "mainnet"
            }
          }
        ]
      },
      {
        "id": "poll-log-message-sent-solana",
        "chain": "solana",
        "source": {
          "action": "PollSolanaTransactions",
          "records": "GetSolanaTransactions",
          "config": {
            "slotBatchSize": 1000,
            "commitment": "finalized",
            "interval": 15000,
            "signaturesLimit": 200,
            "programIds": [
              "CCTPmbSD7gX1bxKPAmg77w8oFzNFpaQiQUWD43TKaecd"
            ],
            "chain": "solana",
            "chainId": 1
          }
        },
        "handlers": [
          {
            "action": "HandleSolanaTransactions",
            "target": "influx",
            "mapper": "solanaLogCircleMessageSentMapper",
            "config": {
              "programs": {
                "CCTPmbSD7gX1bxKPAmg77w8oFzNFpaQiQUWD43TKaecd": {
                  "vaaAccountIndex": 3
                }
              },
              "metricName": "process_circle_message_event",
>>>>>>> 676b7b8f
              "environment": "mainnet"
            }
          }
        ]
      }
    ]
---
apiVersion: apps/v1
kind: Deployment
metadata:
  name: {{ .NAME }}-circle-message-sent-events-1
  namespace: {{ .NAMESPACE }}
  labels:
    app: {{ .NAME }}-circle-message-sent-events-1
spec:
  replicas: 1
  selector:
    matchLabels:
      app: {{ .NAME }}-circle-message-sent-events-1
  strategy: # Rolling update strategy for restarting the pods
    type: RollingUpdate
    rollingUpdate:
      maxUnavailable: 1
      maxSurge: 1
  template:
    metadata:
      labels:
        app: {{ .NAME }}-circle-message-sent-events-1
      annotations:
        prometheus.io/scrape: "true"
        prometheus.io/port: "{{ .PORT }}"
    spec:
      containers:
        - name: {{ .NAME }}
          image: {{ .IMAGE_NAME }} # Docker image
          env:
            - name: NODE_ENV
              value: {{ .NODE_ENV }}
            - name: PORT
              value: "{{ .PORT }}"
            - name: LOG_LEVEL
              value: {{ .LOG_LEVEL }}
            - name: BLOCKCHAIN_ENV
              value: {{ .BLOCKCHAIN_ENV }}
            - name: DRY_RUN_ENABLED
              value: "{{ .DRY_RUN_ENABLED }}"
            - name: SNS_TOPIC_ARN
              value: {{ .SNS_TOPIC_ARN }}
            - name: SNS_REGION
              value: {{ .SNS_REGION }}
            - name: INFLUXDB_BUCKET
              value: {{ .INFLUXDB_BUCKET }}
            - name: INFLUXDB_TOKEN
              value: {{ .INFLUXDB_TOKEN }}
            - name: INFLUXDB_ORG
              value: {{ .INFLUXDB_ORG }}
            - name: INFLUXDB_URL
              value: {{ .INFLUXDB_URL }}
            - name: NODE_OPTIONS
              value: {{ .NODE_OPTIONS }}
            - name: JOBS_DIR
              value: /home/node/app/jobs
            {{ if .POLYGON_SEPOLIA_RPCS }}
            - name: POLYGON_SEPOLIA_RPCS
              value: '{{ .POLYGON_SEPOLIA_RPCS }}'
            {{ end }}
            {{ if .ETHEREUM_SEPOLIA_RPCS }}
            - name: ETHEREUM_SEPOLIA_RPCS
              value: '{{ .ETHEREUM_SEPOLIA_RPCS }}'
            {{ end }}
            {{ if .ARBITRUM_SEPOLIA_RPCS }}
            - name: ARBITRUM_SEPOLIA_RPCS
              value: '{{ .ARBITRUM_SEPOLIA_RPCS }}'
            {{ end }}
            {{ if .BASE_SEPOLIA_RPCS }}
            - name: BASE_SEPOLIA_RPCS
              value: '{{ .BASE_SEPOLIA_RPCS }}'
            {{ end }}
            {{ if .OPTIMISM_SEPOLIA_RPCS }}
            - name: OPTIMISM_SEPOLIA_RPCS
              value: '{{ .OPTIMISM_SEPOLIA_RPCS }}'
            {{ end }}
            {{ if .ETHEREUM_RPCS }}
            - name: ETHEREUM_RPCS
              value: '{{ .ETHEREUM_RPCS }}'
            {{ end }}
            {{ if .AVALANCHE_RPCS }}
            - name: AVALANCHE_RPCS
              value: '{{ .AVALANCHE_RPCS }}'
            {{ end }}
            {{ if .OPTIMISM_RPCS }}
            - name: OPTIMISM_RPCS
              value: '{{ .OPTIMISM_RPCS }}'
            {{ end }}
            {{ if .POLYGON_RPCS }}
            - name: POLYGON_RPCS
              value: '{{ .POLYGON_RPCS }}'
            {{ end }}
            {{ if .BASE_RPCS }}
            - name: BASE_RPCS
              value: '{{ .BASE_RPCS }}'
            {{ end }}
            {{ if .ARBITRUM_RPCS }}
            - name: ARBITRUM_RPCS
              value: '{{ .ARBITRUM_RPCS }}'
            {{ end }}
          resources:
            limits:
              cpu: {{ .RESOURCES_LIMITS_CPU }}
              memory: {{ .RESOURCES_LIMITS_MEMORY }}
            requests:
              cpu: {{ .RESOURCES_REQUESTS_CPU }}
              memory: {{ .RESOURCES_REQUESTS_MEMORY }}
          volumeMounts:
            - name: metadata-volume
              mountPath: /home/node/app/metadata-repo 
            - name: jobs-volume
              mountPath: /home/node/app/jobs
      restartPolicy: Always
      serviceAccountName: blockchain-watcher
      terminationGracePeriodSeconds: 30
      volumes:
        - name: metadata-volume
          persistentVolumeClaim:
            claimName: blockchain-watcher-circle-message-sent-events-1-pvc
        - name: jobs-volume
          configMap:
            name: {{ .NAME }}-circle-message-sent-events-1-jobs
            items:
              - key: {{ .BLOCKCHAIN_ENV }}-jobs.json
                path: jobs.json<|MERGE_RESOLUTION|>--- conflicted
+++ resolved
@@ -68,19 +68,14 @@
             "target": "influx",
             "mapper": "evmLogCircleMessageSentMapper",
             "config": {
-<<<<<<< HEAD
-              "abis": [
-                {
-                  "abi": "event MessageSent (bytes message)",
-                  "topic": "0x8c5261668696ce22758910d05bab8f186d6eb247ceac2af2e82c7dc17669b036",
-                  "type": "CCTP"
-                }
-              ],
-              "metricName": "process_message_sent_event",
-=======
-              "abi": "event MessageSent (bytes message)",
-              "metricName": "process_circle_message_event",
->>>>>>> 676b7b8f
+              "abis": [
+                {
+                  "abi": "event MessageSent (bytes message)",
+                  "topic": "0x8c5261668696ce22758910d05bab8f186d6eb247ceac2af2e82c7dc17669b036",
+                  "type": "CCTP"
+                }
+              ],
+              "metricName": "process_circle_message_event",
               "environment": "testnet"
             }
           }
@@ -115,19 +110,14 @@
             "target": "influx",
             "mapper": "evmLogCircleMessageSentMapper",
             "config": {
-<<<<<<< HEAD
-              "abis": [
-                {
-                  "abi": "event MessageSent (bytes message)",
-                  "topic": "0x8c5261668696ce22758910d05bab8f186d6eb247ceac2af2e82c7dc17669b036",
-                  "type": "CCTP"
-                }
-              ],
-              "metricName": "process_message_sent_event",
-=======
-              "abi": "event MessageSent (bytes message)",
-              "metricName": "process_circle_message_event",
->>>>>>> 676b7b8f
+              "abis": [
+                {
+                  "abi": "event MessageSent (bytes message)",
+                  "topic": "0x8c5261668696ce22758910d05bab8f186d6eb247ceac2af2e82c7dc17669b036",
+                  "type": "CCTP"
+                }
+              ],
+              "metricName": "process_circle_message_event",
               "environment": "testnet"
             }
           }
@@ -161,19 +151,14 @@
             "target": "influx",
             "mapper": "evmLogCircleMessageSentMapper",
             "config": {
-<<<<<<< HEAD
-              "abis": [
-                {
-                  "abi": "event MessageSent (bytes message)",
-                  "topic": "0x8c5261668696ce22758910d05bab8f186d6eb247ceac2af2e82c7dc17669b036",
-                  "type": "CCTP"
-                }
-              ],
-              "metricName": "process_message_sent_event",
-=======
-              "abi": "event MessageSent (bytes message)",
-              "metricName": "process_circle_message_event",
->>>>>>> 676b7b8f
+              "abis": [
+                {
+                  "abi": "event MessageSent (bytes message)",
+                  "topic": "0x8c5261668696ce22758910d05bab8f186d6eb247ceac2af2e82c7dc17669b036",
+                  "type": "CCTP"
+                }
+              ],
+              "metricName": "process_circle_message_event",
               "environment": "testnet"
             }
           }
@@ -207,19 +192,14 @@
             "target": "influx",
             "mapper": "evmLogCircleMessageSentMapper",
             "config": {
-<<<<<<< HEAD
-              "abis": [
-                {
-                  "abi": "event MessageSent (bytes message)",
-                  "topic": "0x8c5261668696ce22758910d05bab8f186d6eb247ceac2af2e82c7dc17669b036",
-                  "type": "CCTP"
-                }
-              ],
-              "metricName": "process_message_sent_event",
-=======
-              "abi": "event MessageSent (bytes message)",
-              "metricName": "process_circle_message_event",
->>>>>>> 676b7b8f
+              "abis": [
+                {
+                  "abi": "event MessageSent (bytes message)",
+                  "topic": "0x8c5261668696ce22758910d05bab8f186d6eb247ceac2af2e82c7dc17669b036",
+                  "type": "CCTP"
+                }
+              ],
+              "metricName": "process_circle_message_event",
               "environment": "testnet"
             }
           }
@@ -253,19 +233,14 @@
             "target": "influx",
             "mapper": "evmLogCircleMessageSentMapper",
             "config": {
-<<<<<<< HEAD
-              "abis": [
-                {
-                  "abi": "event MessageSent (bytes message)",
-                  "topic": "0x8c5261668696ce22758910d05bab8f186d6eb247ceac2af2e82c7dc17669b036",
-                  "type": "CCTP"
-                }
-              ],
-              "metricName": "process_message_sent_event",
-=======
-              "abi": "event MessageSent (bytes message)",
-              "metricName": "process_circle_message_event",
->>>>>>> 676b7b8f
+              "abis": [
+                {
+                  "abi": "event MessageSent (bytes message)",
+                  "topic": "0x8c5261668696ce22758910d05bab8f186d6eb247ceac2af2e82c7dc17669b036",
+                  "type": "CCTP"
+                }
+              ],
+              "metricName": "process_circle_message_event",
               "environment": "testnet"
             }
           }
@@ -299,19 +274,14 @@
             "target": "influx",
             "mapper": "evmLogCircleMessageSentMapper",
             "config": {
-<<<<<<< HEAD
-              "abis": [
-                {
-                  "abi": "event MessageSent (bytes message)",
-                  "topic": "0x8c5261668696ce22758910d05bab8f186d6eb247ceac2af2e82c7dc17669b036",
-                  "type": "CCTP"
-                }
-              ],
-              "metricName": "process_message_sent_event",
-=======
-              "abi": "event MessageSent (bytes message)",
-              "metricName": "process_circle_message_event",
->>>>>>> 676b7b8f
+              "abis": [
+                {
+                  "abi": "event MessageSent (bytes message)",
+                  "topic": "0x8c5261668696ce22758910d05bab8f186d6eb247ceac2af2e82c7dc17669b036",
+                  "type": "CCTP"
+                }
+              ],
+              "metricName": "process_circle_message_event",
               "environment": "testnet"
             }
           }
@@ -348,19 +318,14 @@
             "target": "influx",
             "mapper": "evmLogCircleMessageSentMapper",
             "config": {
-<<<<<<< HEAD
-              "abis": [
-                {
-                  "abi": "event MessageSent (bytes message)",
-                  "topic": "0x8c5261668696ce22758910d05bab8f186d6eb247ceac2af2e82c7dc17669b036",
-                  "type": "CCTP"
-                }
-              ],
-              "metricName": "process_message_sent_event",
-=======
-              "abi": "event MessageSent (bytes message)",
-              "metricName": "process_circle_message_event",
->>>>>>> 676b7b8f
+              "abis": [
+                {
+                  "abi": "event MessageSent (bytes message)",
+                  "topic": "0x8c5261668696ce22758910d05bab8f186d6eb247ceac2af2e82c7dc17669b036",
+                  "type": "CCTP"
+                }
+              ],
+              "metricName": "process_circle_message_event",
               "environment": "mainnet"
             }
           }
@@ -394,19 +359,14 @@
             "target": "influx",
             "mapper": "evmLogCircleMessageSentMapper",
             "config": {
-<<<<<<< HEAD
-              "abis": [
-                {
-                  "abi": "event MessageSent (bytes message)",
-                  "topic": "0x8c5261668696ce22758910d05bab8f186d6eb247ceac2af2e82c7dc17669b036",
-                  "type": "CCTP"
-                }
-              ],
-              "metricName": "process_message_sent_event",
-=======
-              "abi": "event MessageSent (bytes message)",
-              "metricName": "process_circle_message_event",
->>>>>>> 676b7b8f
+              "abis": [
+                {
+                  "abi": "event MessageSent (bytes message)",
+                  "topic": "0x8c5261668696ce22758910d05bab8f186d6eb247ceac2af2e82c7dc17669b036",
+                  "type": "CCTP"
+                }
+              ],
+              "metricName": "process_circle_message_event",
               "environment": "mainnet"
             }
           }
@@ -440,19 +400,14 @@
             "target": "influx",
             "mapper": "evmLogCircleMessageSentMapper",
             "config": {
-<<<<<<< HEAD
-              "abis": [
-                {
-                  "abi": "event MessageSent (bytes message)",
-                  "topic": "0x8c5261668696ce22758910d05bab8f186d6eb247ceac2af2e82c7dc17669b036",
-                  "type": "CCTP"
-                }
-              ],
-              "metricName": "process_message_sent_event",
-=======
-              "abi": "event MessageSent (bytes message)",
-              "metricName": "process_circle_message_event",
->>>>>>> 676b7b8f
+              "abis": [
+                {
+                  "abi": "event MessageSent (bytes message)",
+                  "topic": "0x8c5261668696ce22758910d05bab8f186d6eb247ceac2af2e82c7dc17669b036",
+                  "type": "CCTP"
+                }
+              ],
+              "metricName": "process_circle_message_event",
               "environment": "mainnet"
             }
           }
@@ -486,19 +441,14 @@
             "target": "influx",
             "mapper": "evmLogCircleMessageSentMapper",
             "config": {
-<<<<<<< HEAD
-              "abis": [
-                {
-                  "abi": "event MessageSent (bytes message)",
-                  "topic": "0x8c5261668696ce22758910d05bab8f186d6eb247ceac2af2e82c7dc17669b036",
-                  "type": "CCTP"
-                }
-              ],
-              "metricName": "process_message_sent_event",
-=======
-              "abi": "event MessageSent (bytes message)",
-              "metricName": "process_circle_message_event",
->>>>>>> 676b7b8f
+              "abis": [
+                {
+                  "abi": "event MessageSent (bytes message)",
+                  "topic": "0x8c5261668696ce22758910d05bab8f186d6eb247ceac2af2e82c7dc17669b036",
+                  "type": "CCTP"
+                }
+              ],
+              "metricName": "process_circle_message_event",
               "environment": "mainnet"
             }
           }
@@ -532,19 +482,14 @@
             "target": "influx",
             "mapper": "evmLogCircleMessageSentMapper",
             "config": {
-<<<<<<< HEAD
-              "abis": [
-                {
-                  "abi": "event MessageSent (bytes message)",
-                  "topic": "0x8c5261668696ce22758910d05bab8f186d6eb247ceac2af2e82c7dc17669b036",
-                  "type": "CCTP"
-                }
-              ],
-              "metricName": "process_message_sent_event",
-=======
-              "abi": "event MessageSent (bytes message)",
-              "metricName": "process_circle_message_event",
->>>>>>> 676b7b8f
+              "abis": [
+                {
+                  "abi": "event MessageSent (bytes message)",
+                  "topic": "0x8c5261668696ce22758910d05bab8f186d6eb247ceac2af2e82c7dc17669b036",
+                  "type": "CCTP"
+                }
+              ],
+              "metricName": "process_circle_message_event",
               "environment": "mainnet"
             }
           }
@@ -578,17 +523,13 @@
             "target": "influx",
             "mapper": "evmLogCircleMessageSentMapper",
             "config": {
-<<<<<<< HEAD
-              "abis": [
-                {
-                  "abi": "event MessageSent (bytes message)",
-                  "topic": "0x8c5261668696ce22758910d05bab8f186d6eb247ceac2af2e82c7dc17669b036",
-                  "type": "CCTP"
-                }
-              ],
-              "metricName": "process_message_sent_event",
-=======
-              "abi": "event MessageSent (bytes message)",
+              "abis": [
+                {
+                  "abi": "event MessageSent (bytes message)",
+                  "topic": "0x8c5261668696ce22758910d05bab8f186d6eb247ceac2af2e82c7dc17669b036",
+                  "type": "CCTP"
+                }
+              ],
               "metricName": "process_circle_message_event",
               "environment": "mainnet"
             }
@@ -625,7 +566,6 @@
                 }
               },
               "metricName": "process_circle_message_event",
->>>>>>> 676b7b8f
               "environment": "mainnet"
             }
           }
