--- conflicted
+++ resolved
@@ -716,15 +716,13 @@
             - name: MANTLE_RPCS
               value: '{{ .MANTLE_RPCS }}'
             {{ end }}
-<<<<<<< HEAD
             {{ if .OASIS_RPCS }}
             - name: OASIS_RPCS
               value: '{{ .OASIS_RPCS }}'
-=======
+            {{ end }}
             {{ if .NEAR_RPCS }}
             - name: NEAR_RPCS
               value: '{{ .NEAR_RPCS }}'
->>>>>>> 2c801512
             {{ end }}
           image: {{ .IMAGE_NAME }}
           resources:
