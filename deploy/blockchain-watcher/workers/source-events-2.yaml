--- conflicted
+++ resolved
@@ -321,7 +321,7 @@
         ]
       },
       {
-        "id": "poll-log-message-published-wormchain-latest",
+        "id": "poll-log-message-published-wormchain-immediate",
         "chain": "wormchain",
         "source": {
           "action": "PollWormchain",
@@ -329,7 +329,7 @@
           "config": {
             "blockBatchSize": 100,
             "environment": "testnet",
-            "commitment": "latest",
+            "commitment": "immediate",
             "interval": 5000,
             "addresses": ["wormhole16jzpxp0e8550c9aht6q9svcux30vtyyyyxv5w2l2djjra46580wsazcjwp"],
             "chain": "wormchain",
@@ -721,12 +721,7 @@
           "repository": "wormchainRepo",
           "config": {
             "blockBatchSize": 100,
-<<<<<<< HEAD
-            "environment": "mainnet",
-            "commitment": "latest",
-=======
             "commitment": "immediate",
->>>>>>> a489541b
             "interval": 5000,
             "addresses": [
               "wormhole1ufs3tlq4umljk0qfe8k5ya0x6hpavn897u2cnf9k0en9jr7qarqqaqfk2j",
