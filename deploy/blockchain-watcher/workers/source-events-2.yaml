---          
apiVersion: v1
kind: Service
metadata:
  name: {{ .NAME }}-source-events-2
  namespace: {{ .NAMESPACE }}
  labels:
    app: {{ .NAME }}-source-events-2
spec:
  selector:
    app: {{ .NAME }}-source-events-2
  ports:
    - port: {{ .PORT }}
      targetPort: {{ .PORT }}
      name: {{ .NAME }}-source-events-2
      protocol: TCP
---
apiVersion: v1
kind: PersistentVolumeClaim
metadata:
  name: blockchain-watcher-eth-1-pvc
  namespace: {{ .NAMESPACE }}
spec:
  accessModes:
    - ReadWriteOnce
  resources:
    requests:
      storage: 10Mi
  storageClassName: gp2
---
apiVersion: v1
kind: ConfigMap
metadata:
  name: {{ .NAME }}-source-events-2-jobs
  namespace: {{ .NAMESPACE }}
data:
  testnet-jobs.json: |-
    [
      {
        "id": "poll-log-message-published-optimism-sepolia",
        "chain": "optimism-sepolia",
        "source": {
          "action": "PollEvm",
          "config": {
            "blockBatchSize": 100,
            "commitment": "latest",
            "interval": 15000,
            "addresses": ["0x31377888146f3253211EFEf5c676D41ECe7D58Fe"],
            "chain": "optimism-sepolia",
            "chainId": 10005
          }
        },
        "handlers": [
          {
            "action": "HandleEvmLogs",
            "target": "sns",
            "mapper": "evmLogMessagePublishedMapper",
            "config": {
              "abi": "event LogMessagePublished(address indexed sender, uint64 sequence, uint32 nonce, bytes payload, uint8 consistencyLevel)",
              "filter": {
                "addresses": ["0x31377888146f3253211EFEf5c676D41ECe7D58Fe"],
                "topics": ["0x6eb224fb001ed210e379b335e35efe88672a8ce935d981a6896b27ffdf52a3b2"]
              },
              "metricName": "process_source_event"
            }
          }
        ]
      },
      {
        "id": "poll-log-message-published-base-sepolia",
        "chain": "base-sepolia",
        "source": {
          "action": "PollEvm",
          "config": {
            "blockBatchSize": 100,
            "commitment": "latest",
            "interval": 15000,
            "addresses": ["0x79A1027a6A159502049F10906D333EC57E95F083"],
            "chain": "base-sepolia",
            "chainId": 10004
          }
        },
        "handlers": [
          {
            "action": "HandleEvmLogs",
            "target": "sns",
            "mapper": "evmLogMessagePublishedMapper",
            "config": {
              "abi": "event LogMessagePublished(address indexed sender, uint64 sequence, uint32 nonce, bytes payload, uint8 consistencyLevel)",
              "filter": {
                "addresses": ["0x79A1027a6A159502049F10906D333EC57E95F083"],
                "topics": ["0x6eb224fb001ed210e379b335e35efe88672a8ce935d981a6896b27ffdf52a3b2"]
              },
              "metricName": "process_source_event"
            }
          }
        ]
      },
      {
        "id": "poll-log-message-published-celo",
        "chain": "celo",
        "source": {
          "action": "PollEvm",
          "config": {
            "blockBatchSize": 100,
            "commitment": "latest",
            "interval": 15000,
            "addresses": ["0x88505117CA88e7dd2eC6EA1E13f0948db2D50D56"],
            "chain": "celo",
            "chainId": 14
          }
        },
        "handlers": [
          {
            "action": "HandleEvmLogs",
            "target": "sns",
            "mapper": "evmLogMessagePublishedMapper",
            "config": {
              "abi": "event LogMessagePublished(address indexed sender, uint64 sequence, uint32 nonce, bytes payload, uint8 consistencyLevel)",
              "filter": {
                "addresses": ["0x88505117CA88e7dd2eC6EA1E13f0948db2D50D56"],
                "topics": ["0x6eb224fb001ed210e379b335e35efe88672a8ce935d981a6896b27ffdf52a3b2"]
              },
              "metricName": "process_source_event"
            }
          }
        ]
      },
      {
        "id": "poll-log-message-published-oasis",
        "chain": "oasis",
        "source": {
          "action": "PollEvm",
          "config": {
            "blockBatchSize": 100,
            "commitment": "latest",
            "interval": 15000,
            "addresses": ["0xc1C338397ffA53a2Eb12A7038b4eeb34791F8aCb"],
            "chain": "oasis",
            "chainId": 7
          }
        },
        "handlers": [
          {
            "action": "HandleEvmLogs",
            "target": "sns",
            "mapper": "evmLogMessagePublishedMapper",
            "config": {
              "abi": "event LogMessagePublished(address indexed sender, uint64 sequence, uint32 nonce, bytes payload, uint8 consistencyLevel)",
              "filter": {
                "addresses": ["0xc1C338397ffA53a2Eb12A7038b4eeb34791F8aCb"],
                "topics": ["0x6eb224fb001ed210e379b335e35efe88672a8ce935d981a6896b27ffdf52a3b2"]
              },
              "metricName": "process_source_event"
            }
          }
        ]
      },
      {
        "id": "poll-log-message-published-klaytn",
        "chain": "klaytn",
        "source": {
          "action": "PollEvm",
          "config": {
            "blockBatchSize": 100,
            "commitment": "latest",
            "interval": 15000,
            "addresses": ["0x1830CC6eE66c84D2F177B94D544967c774E624cA"],
            "chain": "klaytn",
            "chainId": 13
          }
        },
        "handlers": [
          {
            "action": "HandleEvmLogs",
            "target": "sns",
            "mapper": "evmLogMessagePublishedMapper",
            "config": {
              "abi": "event LogMessagePublished(address indexed sender, uint64 sequence, uint32 nonce, bytes payload, uint8 consistencyLevel)",
              "filter": {
                "addresses": ["0x1830CC6eE66c84D2F177B94D544967c774E624cA"],
                "topics": ["0x6eb224fb001ed210e379b335e35efe88672a8ce935d981a6896b27ffdf52a3b2"]
              },
              "metricName": "process_source_event"
            }
          }
        ]
      },
      {
        "id": "poll-log-message-published-polygon",
        "chain": "polygon",
        "source": {
          "action": "PollEvm",
          "config": {
            "blockBatchSize": 100,
            "commitment": "latest",
            "interval": 15000,
            "addresses": ["0x0CBE91CF822c73C2315FB05100C2F714765d5c20"],
            "chain": "polygon",
            "chainId": 5
          }
        },
        "handlers": [
          {
            "action": "HandleEvmLogs",
            "target": "sns",
            "mapper": "evmLogMessagePublishedMapper",
            "config": {
              "abi": "event LogMessagePublished(address indexed sender, uint64 sequence, uint32 nonce, bytes payload, uint8 consistencyLevel)",
              "filter": {
                "addresses": ["0x0CBE91CF822c73C2315FB05100C2F714765d5c20"],
                "topics": ["0x6eb224fb001ed210e379b335e35efe88672a8ce935d981a6896b27ffdf52a3b2"]
              },
              "metricName": "process_source_event"
            }
          }
        ]
      },
      {
        "id": "poll-log-message-published-polygon-sepolia",
        "chain": "polygon-sepolia",
        "source": {
          "action": "PollEvm",
          "config": {
            "blockBatchSize": 100,
            "commitment": "latest",
            "interval": 15000,
            "addresses": ["0x6b9C8671cdDC8dEab9c719bB87cBd3e782bA6a35"],
            "chain": "polygon-sepolia",
            "chainId": 10007
          }
        },
        "handlers": [
          {
            "action": "HandleEvmLogs",
            "target": "sns",
            "mapper": "evmLogMessagePublishedMapper",
            "config": {
              "abi": "event LogMessagePublished(address indexed sender, uint64 sequence, uint32 nonce, bytes payload, uint8 consistencyLevel)",
              "filter": {
                "addresses": ["0x6b9C8671cdDC8dEab9c719bB87cBd3e782bA6a35"],
                "topics": ["0x6eb224fb001ed210e379b335e35efe88672a8ce935d981a6896b27ffdf52a3b2"]
              },
              "metricName": "process_source_event"
            }
          }
        ]
      },
      {
        "id": "poll-log-message-published-scroll",
        "chain": "scroll",
        "source": {
          "action": "PollEvm",
          "config": {
            "blockBatchSize": 100,
            "commitment": "latest",
            "interval": 15000,
            "addresses": ["0x055f47f1250012c6b20c436570a76e52c17af2d5"],
            "chain": "scroll",
            "chainId": 34
          }
        },
        "handlers": [
          {
            "action": "HandleEvmLogs",
            "target": "sns",
            "mapper": "evmLogMessagePublishedMapper",
            "config": {
              "abi": "event LogMessagePublished(address indexed sender, uint64 sequence, uint32 nonce, bytes payload, uint8 consistencyLevel)",
              "filter": {
                "addresses": ["0x055f47f1250012c6b20c436570a76e52c17af2d5"],
                "topics": ["0x6eb224fb001ed210e379b335e35efe88672a8ce935d981a6896b27ffdf52a3b2"]
              },
              "metricName": "process_source_event"
            }
          }
        ]
      },
      {
        "id": "poll-log-message-published-wormchain",
        "chain": "wormchain",
        "source": {
          "action": "PollWormchain",
          "config": {
            "blockBatchSize": 100,
            "commitment": "latest",
            "interval": 5000,
            "addresses": ["wormhole16jzpxp0e8550c9aht6q9svcux30vtyyyyxv5w2l2djjra46580wsazcjwp"],
            "chain": "wormchain",
            "chainId": 3104
          }
        },
        "handlers": [
          {
            "action": "HandleWormchainLogs",
            "target": "sns",
            "mapper": "wormchainLogMessagePublishedMapper",
            "config": {
              "abi": "",
              "filter": {
                "addresses": ["wormhole16jzpxp0e8550c9aht6q9svcux30vtyyyyxv5w2l2djjra46580wsazcjwp"]
              },
              "metricName": "process_source_event"
            }
          }
        ]
      },
      {
        "id": "poll-log-message-published-blast",
        "chain": "blast",
        "source": {
          "action": "PollEvm",
          "config": {
            "blockBatchSize": 100,
            "commitment": "latest",
            "interval": 5000,
            "addresses": ["0x473e002D7add6fB67a4964F13bFd61280Ca46886"],
            "chain": "blast",
            "chainId": 36
          }
        },
        "handlers": [
          {
            "action": "HandleEvmLogs",
            "target": "sns",
            "mapper": "evmLogMessagePublishedMapper",
            "config": {
              "abi": "event LogMessagePublished(address indexed sender, uint64 sequence, uint32 nonce, bytes payload, uint8 consistencyLevel)",
              "filter": {
                "addresses": ["0x473e002D7add6fB67a4964F13bFd61280Ca46886"],
                "topics": ["0x6eb224fb001ed210e379b335e35efe88672a8ce935d981a6896b27ffdf52a3b2"]
              },
            "metricName": "process_source_event"
            }
          }
        ]
<<<<<<< HEAD
      },
      {
        "id": "poll-log-message-published-mantle",
        "chain": "mantle",
        "source": {
          "action": "PollEvm",
          "config": {
            "blockBatchSize": 100,
            "commitment": "latest",
            "interval": 5000,
            "addresses": ["0x376428e7f26D5867e69201b275553C45B09EE090"],
            "chain": "mantle",
            "chainId": 35
          }
        },
        "handlers": [
          {
            "action": "HandleEvmLogs",
            "target": "sns",
            "mapper": "evmLogMessagePublishedMapper",
            "config": {
              "abi": "event LogMessagePublished(address indexed sender, uint64 sequence, uint32 nonce, bytes payload, uint8 consistencyLevel)",
              "filter": {
                "addresses": ["0x376428e7f26D5867e69201b275553C45B09EE090"],
                "topics": ["0x6eb224fb001ed210e379b335e35efe88672a8ce935d981a6896b27ffdf52a3b2"]
              },
            "metricName": "process_source_event"
            }
          }
        ]
=======
>>>>>>> 16e7dff7
      }
    ]
  mainnet-jobs.json: |-
    [
      {
        "id": "poll-log-message-published-optimism",
        "chain": "optimism",
        "source": {
          "action": "PollEvm",
          "config": {
            "blockBatchSize": 100,
            "commitment": "latest",
            "interval": 5000,
            "addresses": ["0xEe91C335eab126dF5fDB3797EA9d6aD93aeC9722"],
            "chain": "optimism",
            "chainId": 24
          }
        },
        "handlers": [
          {
            "action": "HandleEvmLogs",
            "target": "sns",
            "mapper": "evmLogMessagePublishedMapper",
            "config": {
              "abi": "event LogMessagePublished(address indexed sender, uint64 sequence, uint32 nonce, bytes payload, uint8 consistencyLevel)",
              "filter": {
                "addresses": ["0xEe91C335eab126dF5fDB3797EA9d6aD93aeC9722"],
                "topics": ["0x6eb224fb001ed210e379b335e35efe88672a8ce935d981a6896b27ffdf52a3b2"]
              },
             "metricName": "process_source_event"
            }
          }
        ]
      },
      {
        "id": "poll-log-message-published-base",
        "chain": "base",
        "source": {
          "action": "PollEvm",
          "config": {
            "blockBatchSize": 100,
            "commitment": "latest",
            "interval": 5000,
            "addresses": ["0xbebdb6C8ddC678FfA9f8748f85C815C556Dd8ac6"],
            "chain": "base",
            "chainId": 30
          }
        },
        "handlers": [
          {
            "action": "HandleEvmLogs",
            "target": "sns",
            "mapper": "evmLogMessagePublishedMapper",
            "config": {
              "abi": "event LogMessagePublished(address indexed sender, uint64 sequence, uint32 nonce, bytes payload, uint8 consistencyLevel)",
              "filter": {
                "addresses": ["0xbebdb6C8ddC678FfA9f8748f85C815C556Dd8ac6"],
                "topics": ["0x6eb224fb001ed210e379b335e35efe88672a8ce935d981a6896b27ffdf52a3b2"]
              },
             "metricName": "process_source_event"
            }
          }
        ]
      },
      {
        "id": "poll-log-message-published-celo",
        "chain": "celo",
        "source": {
          "action": "PollEvm",
          "config": {
            "blockBatchSize": 100,
            "commitment": "latest",
            "interval": 5000,
            "addresses": ["0xa321448d90d4e5b0A732867c18eA198e75CAC48E"],
            "chain": "celo",
            "chainId": 14
          }
        },
        "handlers": [
          {
            "action": "HandleEvmLogs",
            "target": "sns",
            "mapper": "evmLogMessagePublishedMapper",
            "config": {
              "abi": "event LogMessagePublished(address indexed sender, uint64 sequence, uint32 nonce, bytes payload, uint8 consistencyLevel)",
              "filter": {
                "addresses": ["0xa321448d90d4e5b0A732867c18eA198e75CAC48E"],
                "topics": ["0x6eb224fb001ed210e379b335e35efe88672a8ce935d981a6896b27ffdf52a3b2"]
              },
            "metricName": "process_source_event"
            }
          }
        ]
      },
      {
        "id": "poll-log-message-published-oasis",
        "chain": "oasis",
        "source": {
          "action": "PollEvm",
          "config": {
            "blockBatchSize": 100,
            "commitment": "latest",
            "interval": 5000,
            "addresses": ["0xfE8cD454b4A1CA468B57D79c0cc77Ef5B6f64585"],
            "chain": "oasis",
            "chainId": 7
          }
        },
        "handlers": [
          {
            "action": "HandleEvmLogs",
            "target": "sns",
            "mapper": "evmLogMessagePublishedMapper",
            "config": {
              "abi": "event LogMessagePublished(address indexed sender, uint64 sequence, uint32 nonce, bytes payload, uint8 consistencyLevel)",
              "filter": {
                "addresses": ["0xfE8cD454b4A1CA468B57D79c0cc77Ef5B6f64585"],
                "topics": ["0x6eb224fb001ed210e379b335e35efe88672a8ce935d981a6896b27ffdf52a3b2"]
              },
            "metricName": "process_source_event"
            }
          }
        ]
      },
      {
        "id": "poll-log-message-published-klaytn",
        "chain": "klaytn",
        "source": {
          "action": "PollEvm",
          "config": {
            "blockBatchSize": 100,
            "commitment": "latest",
            "interval": 5000,
            "addresses": ["0x0C21603c4f3a6387e241c0091A7EA39E43E90bb7"],
            "chain": "klaytn",
            "chainId": 13
          }
        },
        "handlers": [
          {
            "action": "HandleEvmLogs",
            "target": "sns",
            "mapper": "evmLogMessagePublishedMapper",
            "config": {
              "abi": "event LogMessagePublished(address indexed sender, uint64 sequence, uint32 nonce, bytes payload, uint8 consistencyLevel)",
              "filter": {
                "addresses": ["0x0C21603c4f3a6387e241c0091A7EA39E43E90bb7"],
                "topics": ["0x6eb224fb001ed210e379b335e35efe88672a8ce935d981a6896b27ffdf52a3b2"]
              },
            "metricName": "process_source_event"
            }
          }
        ]
      },
      {
        "id": "poll-log-message-published-polygon",
        "chain": "polygon",
        "source": {
          "action": "PollEvm",
          "config": {
            "blockBatchSize": 100,
            "commitment": "latest",
            "interval": 5000,
            "addresses": ["0x7A4B5a56256163F07b2C80A7cA55aBE66c4ec4d7"],
            "chain": "polygon",
            "chainId": 5
          }
        },
        "handlers": [
          {
            "action": "HandleEvmLogs",
            "target": "sns",
            "mapper": "evmLogMessagePublishedMapper",
            "config": {
              "abi": "event LogMessagePublished(address indexed sender, uint64 sequence, uint32 nonce, bytes payload, uint8 consistencyLevel)",
              "filter": {
                "addresses": ["0x7A4B5a56256163F07b2C80A7cA55aBE66c4ec4d7"],
                "topics": ["0x6eb224fb001ed210e379b335e35efe88672a8ce935d981a6896b27ffdf52a3b2"]
              },
            "metricName": "process_source_event"
            }
          }
        ]
      },
      {
        "id": "poll-log-message-published-wormchain",
        "chain": "wormchain",
        "source": {
          "action": "PollWormchain",
          "config": {
            "blockBatchSize": 100,
            "commitment": "latest",
            "interval": 5000,
            "addresses": ["wormhole1ufs3tlq4umljk0qfe8k5ya0x6hpavn897u2cnf9k0en9jr7qarqqaqfk2j"],
            "chain": "wormchain",
            "chainId": 3104
          }
        },
        "handlers": [
          {
            "action": "HandleWormchainLogs",
            "target": "sns",
            "mapper": "wormchainLogMessagePublishedMapper",
            "config": {
              "abi": "",
              "filter": {
                "addresses": ["wormhole1ufs3tlq4umljk0qfe8k5ya0x6hpavn897u2cnf9k0en9jr7qarqqaqfk2j"]
              },
              "metricName": "process_source_event"
            }
          }
        ]
      },
      {
        "id": "poll-log-message-published-blast",
        "chain": "blast",
        "source": {
          "action": "PollEvm",
          "config": {
            "blockBatchSize": 100,
            "commitment": "latest",
            "interval": 5000,
            "addresses": ["0xbebdb6C8ddC678FfA9f8748f85C815C556Dd8ac6"],
            "chain": "blast",
            "chainId": 36
          }
        },
        "handlers": [
          {
            "action": "HandleEvmLogs",
            "target": "sns",
            "mapper": "evmLogMessagePublishedMapper",
            "config": {
              "abi": "event LogMessagePublished(address indexed sender, uint64 sequence, uint32 nonce, bytes payload, uint8 consistencyLevel)",
              "filter": {
                "addresses": ["0xbebdb6C8ddC678FfA9f8748f85C815C556Dd8ac6"],
                "topics": ["0x6eb224fb001ed210e379b335e35efe88672a8ce935d981a6896b27ffdf52a3b2"]
              },
            "metricName": "process_source_event"
            }
          }
        ]
      },
      {
        "id": "poll-log-message-published-scroll",
        "chain": "scroll",
        "source": {
          "action": "PollEvm",
          "config": {
            "blockBatchSize": 100,
            "commitment": "latest",
            "interval": 15000,
            "addresses": ["0xbebdb6C8ddC678FfA9f8748f85C815C556Dd8ac6"],
            "chain": "scroll",
            "chainId": 34
          }
        },
        "handlers": [
          {
            "action": "HandleEvmLogs",
            "target": "sns",
            "mapper": "evmLogMessagePublishedMapper",
            "config": {
              "abi": "event LogMessagePublished(address indexed sender, uint64 sequence, uint32 nonce, bytes payload, uint8 consistencyLevel)",
              "filter": {
                "addresses": ["0xbebdb6C8ddC678FfA9f8748f85C815C556Dd8ac6"],
                "topics": ["0x6eb224fb001ed210e379b335e35efe88672a8ce935d981a6896b27ffdf52a3b2"]
              },
              "metricName": "process_source_event"
            }
          }
        ]
      },
      {
        "id": "poll-log-message-published-blast",
        "chain": "blast",
        "source": {
          "action": "PollEvm",
          "config": {
            "blockBatchSize": 100,
            "commitment": "latest",
            "interval": 5000,
            "addresses": [""],
            "chain": "blast",
            "chainId": 36
          }
        },
        "handlers": [
          {
            "action": "HandleEvmLogs",
            "target": "sns",
            "mapper": "evmLogMessagePublishedMapper",
            "config": {
              "abi": "event LogMessagePublished(address indexed sender, uint64 sequence, uint32 nonce, bytes payload, uint8 consistencyLevel)",
              "filter": {
                "addresses": [""],
                "topics": ["0x6eb224fb001ed210e379b335e35efe88672a8ce935d981a6896b27ffdf52a3b2"]
              },
            "metricName": "process_source_event"
            }
          }
        ]
      },
      {
        "id": "poll-log-message-published-mantle",
        "chain": "mantle",
        "source": {
          "action": "PollEvm",
          "config": {
            "blockBatchSize": 100,
            "commitment": "latest",
            "interval": 5000,
            "addresses": [""],
            "chain": "mantle",
            "chainId": 35
          }
        },
        "handlers": [
          {
            "action": "HandleEvmLogs",
            "target": "sns",
            "mapper": "evmLogMessagePublishedMapper",
            "config": {
              "abi": "event LogMessagePublished(address indexed sender, uint64 sequence, uint32 nonce, bytes payload, uint8 consistencyLevel)",
              "filter": {
                "addresses": [""],
                "topics": ["0x6eb224fb001ed210e379b335e35efe88672a8ce935d981a6896b27ffdf52a3b2"]
              },
            "metricName": "process_source_event"
            }
          }
        ]
      }
    ]
---
apiVersion: apps/v1
kind: Deployment
metadata:
  name: {{ .NAME }}-source-events-2
  namespace: {{ .NAMESPACE }}
spec:
  replicas: 1
  selector:
    matchLabels:
      app: {{ .NAME }}-source-events-2
  template:
    metadata:
      labels:
        app: {{ .NAME }}-source-events-2
      annotations:
        prometheus.io/scrape: "true"
        prometheus.io/port: "{{ .PORT }}"
    spec:
      containers:
        - name: {{ .NAME }}
          env:
            - name: NODE_ENV
              value: {{ .NODE_ENV }}
            - name: PORT
              value: "{{ .PORT }}"
            - name: LOG_LEVEL
              value: {{ .LOG_LEVEL }}
            - name: BLOCKCHAIN_ENV
              value: {{ .BLOCKCHAIN_ENV }}
            - name: DRY_RUN_ENABLED
              value: "{{ .DRY_RUN_ENABLED }}"
            - name: SNS_TOPIC_ARN
              value: {{ .SNS_TOPIC_ARN }}
            - name: SNS_REGION
              value: {{ .SNS_REGION }}
            - name: JOBS_DIR
              value: /home/node/app/jobs
            {{ if .BASE_RPCS }}
            - name: BASE_RPCS
              value: '{{ .BASE_RPCS }}'
            {{ end }}
            {{ if .OPTIMISM_RPCS }}
            - name: OPTIMISM_RPCS
              value: '{{ .OPTIMISM_RPCS }}'
            {{ end }}
            {{ if .ARBITRUM_RPCS }}
            - name: ARBITRUM_RPCS
              value: '{{ .ARBITRUM_RPCS }}'
            {{ end }}
            {{ if .POLYGON_RPCS }}
            - name: POLYGON_RPCS
              value: '{{ .POLYGON_RPCS }}'
            {{ end }}
            {{ if .BASE_SEPOLIA_RPCS }}
            - name: BASE_SEPOLIA_RPCS
              value: '{{ .BASE_SEPOLIA_RPCS }}'
            {{ end }}
            {{ if .OPTIMISM_SEPOLIA_RPCS }}
            - name: OPTIMISM_SEPOLIA_RPCS
              value: '{{ .OPTIMISM_SEPOLIA_RPCS }}'
            {{ end }}
            {{ if .CELO_RPCS }}
            - name: CELO_RPCS
              value: '{{ .CELO_RPCS }}'
            {{ end }}
            {{ if .SCROLL_RPCS }}
            - name: SCROLL_RPCS
              value: '{{ .SCROLL_RPCS }}'
            {{ end }}
            {{ if .POLYGON_SEPOLIA_RPCS }}
            - name: POLYGON_SEPOLIA_RPCS
              value: '{{ .POLYGON_SEPOLIA_RPCS }}'
            {{ end }}
            {{ if .ARBITRUM_SEPOLIA_RPCS }}
            - name: ARBITRUM_SEPOLIA_RPCS
              value: '{{ .ARBITRUM_SEPOLIA_RPCS }}'
            {{ end }}
            {{ if .BLAST_RPCS }}
            - name: BLAST_RPCS
              value: '{{ .BLAST_RPCS }}'
            {{ end }}
<<<<<<< HEAD
            {{ if .MANTLE_RPCS }}
            - name: MANTLE_RPCS
              value: '{{ .MANTLE_RPCS }}'
=======
            {{ if .KLAYTN_RPCS }}
            - name: KLAYTN_RPCS
              value: '{{ .KLAYTN_RPCS }}'
>>>>>>> 16e7dff7
            {{ end }}
          image: {{ .IMAGE_NAME }}
          resources:
            limits:
              cpu: {{ .RESOURCES_LIMITS_CPU }}
              memory: {{ .RESOURCES_LIMITS_MEMORY }}
            requests:
              cpu: {{ .RESOURCES_REQUESTS_CPU }}
              memory: {{ .RESOURCES_REQUESTS_MEMORY }}
          volumeMounts:
            - name: metadata-volume
              mountPath: /home/node/app/metadata-repo 
            - name: jobs-volume
              mountPath: /home/node/app/jobs
      restartPolicy: Always
      serviceAccountName: blockchain-watcher
      terminationGracePeriodSeconds: 30
      volumes:
        - name: metadata-volume
          persistentVolumeClaim:
            claimName: blockchain-watcher-eth-1-pvc
        - name: jobs-volume
          configMap:
            name: {{ .NAME }}-source-events-2-jobs
            items:
              - key: {{ .BLOCKCHAIN_ENV }}-jobs.json
                path: jobs.json<|MERGE_RESOLUTION|>--- conflicted
+++ resolved
@@ -334,39 +334,6 @@
             }
           }
         ]
-<<<<<<< HEAD
-      },
-      {
-        "id": "poll-log-message-published-mantle",
-        "chain": "mantle",
-        "source": {
-          "action": "PollEvm",
-          "config": {
-            "blockBatchSize": 100,
-            "commitment": "latest",
-            "interval": 5000,
-            "addresses": ["0x376428e7f26D5867e69201b275553C45B09EE090"],
-            "chain": "mantle",
-            "chainId": 35
-          }
-        },
-        "handlers": [
-          {
-            "action": "HandleEvmLogs",
-            "target": "sns",
-            "mapper": "evmLogMessagePublishedMapper",
-            "config": {
-              "abi": "event LogMessagePublished(address indexed sender, uint64 sequence, uint32 nonce, bytes payload, uint8 consistencyLevel)",
-              "filter": {
-                "addresses": ["0x376428e7f26D5867e69201b275553C45B09EE090"],
-                "topics": ["0x6eb224fb001ed210e379b335e35efe88672a8ce935d981a6896b27ffdf52a3b2"]
-              },
-            "metricName": "process_source_event"
-            }
-          }
-        ]
-=======
->>>>>>> 16e7dff7
       }
     ]
   mainnet-jobs.json: |-
@@ -636,66 +603,6 @@
                 "topics": ["0x6eb224fb001ed210e379b335e35efe88672a8ce935d981a6896b27ffdf52a3b2"]
               },
               "metricName": "process_source_event"
-            }
-          }
-        ]
-      },
-      {
-        "id": "poll-log-message-published-blast",
-        "chain": "blast",
-        "source": {
-          "action": "PollEvm",
-          "config": {
-            "blockBatchSize": 100,
-            "commitment": "latest",
-            "interval": 5000,
-            "addresses": [""],
-            "chain": "blast",
-            "chainId": 36
-          }
-        },
-        "handlers": [
-          {
-            "action": "HandleEvmLogs",
-            "target": "sns",
-            "mapper": "evmLogMessagePublishedMapper",
-            "config": {
-              "abi": "event LogMessagePublished(address indexed sender, uint64 sequence, uint32 nonce, bytes payload, uint8 consistencyLevel)",
-              "filter": {
-                "addresses": [""],
-                "topics": ["0x6eb224fb001ed210e379b335e35efe88672a8ce935d981a6896b27ffdf52a3b2"]
-              },
-            "metricName": "process_source_event"
-            }
-          }
-        ]
-      },
-      {
-        "id": "poll-log-message-published-mantle",
-        "chain": "mantle",
-        "source": {
-          "action": "PollEvm",
-          "config": {
-            "blockBatchSize": 100,
-            "commitment": "latest",
-            "interval": 5000,
-            "addresses": [""],
-            "chain": "mantle",
-            "chainId": 35
-          }
-        },
-        "handlers": [
-          {
-            "action": "HandleEvmLogs",
-            "target": "sns",
-            "mapper": "evmLogMessagePublishedMapper",
-            "config": {
-              "abi": "event LogMessagePublished(address indexed sender, uint64 sequence, uint32 nonce, bytes payload, uint8 consistencyLevel)",
-              "filter": {
-                "addresses": [""],
-                "topics": ["0x6eb224fb001ed210e379b335e35efe88672a8ce935d981a6896b27ffdf52a3b2"]
-              },
-            "metricName": "process_source_event"
             }
           }
         ]
@@ -783,15 +690,9 @@
             - name: BLAST_RPCS
               value: '{{ .BLAST_RPCS }}'
             {{ end }}
-<<<<<<< HEAD
-            {{ if .MANTLE_RPCS }}
-            - name: MANTLE_RPCS
-              value: '{{ .MANTLE_RPCS }}'
-=======
             {{ if .KLAYTN_RPCS }}
             - name: KLAYTN_RPCS
               value: '{{ .KLAYTN_RPCS }}'
->>>>>>> 16e7dff7
             {{ end }}
           image: {{ .IMAGE_NAME }}
           resources:
