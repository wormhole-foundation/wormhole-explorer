--- conflicted
+++ resolved
@@ -677,13 +677,14 @@
               },
               {
                 "addresses": [],
-<<<<<<< HEAD
+                "type": "Mayan with Swift",                
+                "topics": ["0xcc5626df3b699006387b64eca775dbdfecd5ae542e2d6ab22923082e1320dfcb"],
+                "strategy": "GetTransactionsByLogFiltersStrategy"
+              },
+              {
+                "addresses": [],
                 "type": "Fast Transfer",                
                 "topics": ["0x67cc74e969bff447b6e0f32eea34930545a732749bdcaaf3530c70e311900b06"],
-=======
-                "type": "Mayan with Swift",                
-                "topics": ["0xcc5626df3b699006387b64eca775dbdfecd5ae542e2d6ab22923082e1320dfcb"],
->>>>>>> 847a9b13
                 "strategy": "GetTransactionsByLogFiltersStrategy"
               },
               {
@@ -958,13 +959,14 @@
               },
               {
                 "addresses": [],
-<<<<<<< HEAD
+                "type": "Mayan with Swift",                
+                "topics": ["0xcc5626df3b699006387b64eca775dbdfecd5ae542e2d6ab22923082e1320dfcb"],
+                "strategy": "GetTransactionsByLogFiltersStrategy"
+              },
+              {
+                "addresses": [],
                 "type": "Fast Transfer",                
                 "topics": ["0x67cc74e969bff447b6e0f32eea34930545a732749bdcaaf3530c70e311900b06"],
-=======
-                "type": "Mayan with Swift",                
-                "topics": ["0xcc5626df3b699006387b64eca775dbdfecd5ae542e2d6ab22923082e1320dfcb"],
->>>>>>> 847a9b13
                 "strategy": "GetTransactionsByLogFiltersStrategy"
               },
               {
