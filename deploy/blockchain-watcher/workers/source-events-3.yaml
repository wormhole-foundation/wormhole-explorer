--- conflicted
+++ resolved
@@ -239,7 +239,6 @@
           "config": {
             "blockBatchSize": 100,
             "commitment": "latest",
-<<<<<<< HEAD
             "interval": 5000,
             "filters": [
               {
@@ -248,10 +247,6 @@
                 "topics": ["0x6eb224fb001ed210e379b335e35efe88672a8ce935d981a6896b27ffdf52a3b2"]
               }
             ],
-=======
-            "interval": 15000,
-            "addresses": ["0x194B123c5E96B9b2E49763619985790Dc241CAC0"],
->>>>>>> 4c4bf3ee
             "chain": "xlayer",
             "chainId": 37
           }
