--- conflicted
+++ resolved
@@ -2,13 +2,10 @@
 
 import (
 	"encoding/hex"
-<<<<<<< HEAD
 	"github.com/wormhole-foundation/wormhole-explorer/txtracker/internal/repository/vaa"
 	"strconv"
 	"strings"
 
-=======
->>>>>>> 0607a9d8
 	"github.com/gofiber/fiber/v2"
 	"github.com/wormhole-foundation/wormhole-explorer/common/client/cache/notional"
 	"github.com/wormhole-foundation/wormhole-explorer/common/domain"
@@ -18,13 +15,10 @@
 	"github.com/wormhole-foundation/wormhole-explorer/txtracker/internal/metrics"
 	sdk "github.com/wormhole-foundation/wormhole/sdk/vaa"
 	"go.uber.org/zap"
-	"strconv"
-	"strings"
 )
 
 // Controller definition.
 type Controller struct {
-<<<<<<< HEAD
 	logger              *zap.Logger
 	rpcPool             map[sdk.ChainID]*pool.Pool
 	wormchainRpcPool    map[sdk.ChainID]*pool.Pool
@@ -32,11 +26,12 @@
 	repository          *consumer.Repository
 	metrics             metrics.Metrics
 	p2pNetwork          string
+	notionalCache       *notional.NotionalCache
 	postreSQLRepository consumer.PostgreSQLRepository
 }
 
 // NewController creates a Controller instance.
-func NewController(rpcPool map[sdk.ChainID]*pool.Pool, wormchainRpcPool map[sdk.ChainID]*pool.Pool, vaaRepository vaa.VAARepository, repository *consumer.Repository, p2pNetwork string, logger *zap.Logger, postreSQLRepository consumer.PostgreSQLRepository) *Controller {
+func NewController(rpcPool map[sdk.ChainID]*pool.Pool, wormchainRpcPool map[sdk.ChainID]*pool.Pool, vaaRepository vaa.VAARepository, repository *consumer.Repository, p2pNetwork string, logger *zap.Logger, notionalCache *notional.NotionalCache, postreSQLRepository consumer.PostgreSQLRepository) *Controller {
 	return &Controller{
 		metrics:             metrics.NewDummyMetrics(),
 		rpcPool:             rpcPool,
@@ -45,30 +40,8 @@
 		repository:          repository,
 		p2pNetwork:          p2pNetwork,
 		logger:              logger,
+		notionalCache:       notionalCache,
 		postreSQLRepository: postreSQLRepository,
-=======
-	logger           *zap.Logger
-	rpcPool          map[sdk.ChainID]*pool.Pool
-	wormchainRpcPool map[sdk.ChainID]*pool.Pool
-	vaaRepository    *Repository
-	repository       *consumer.Repository
-	metrics          metrics.Metrics
-	p2pNetwork       string
-	notionalCache    *notional.NotionalCache
-}
-
-// NewController creates a Controller instance.
-func NewController(rpcPool map[sdk.ChainID]*pool.Pool, wormchainRpcPool map[sdk.ChainID]*pool.Pool, vaaRepository *Repository, repository *consumer.Repository, p2pNetwork string, logger *zap.Logger, notionalCache *notional.NotionalCache) *Controller {
-	return &Controller{
-		metrics:          metrics.NewDummyMetrics(),
-		rpcPool:          rpcPool,
-		wormchainRpcPool: wormchainRpcPool,
-		vaaRepository:    vaaRepository,
-		repository:       repository,
-		p2pNetwork:       p2pNetwork,
-		logger:           logger,
-		notionalCache:    notionalCache,
->>>>>>> 0607a9d8
 	}
 }
 
@@ -107,11 +80,7 @@
 		P2pNetwork:  c.p2pNetwork,
 	}
 
-<<<<<<< HEAD
-	result, err := consumer.ProcessSourceTx(ctx.Context(), c.logger, c.rpcPool, c.wormchainRpcPool, c.repository, p, c.p2pNetwork, c.postreSQLRepository)
-=======
-	result, err := consumer.ProcessSourceTx(ctx.Context(), c.logger, c.rpcPool, c.wormchainRpcPool, c.repository, p, c.p2pNetwork, c.notionalCache)
->>>>>>> 0607a9d8
+	result, err := consumer.ProcessSourceTx(ctx.Context(), c.logger, c.rpcPool, c.wormchainRpcPool, c.repository, p, c.p2pNetwork, c.notionalCache, c.postreSQLRepository)
 	if err != nil {
 		return err
 	}
@@ -182,11 +151,7 @@
 		DisableDBUpsert: true,
 	}
 
-<<<<<<< HEAD
-	result, err := consumer.ProcessSourceTx(ctx.Context(), c.logger, c.rpcPool, c.wormchainRpcPool, c.repository, p, c.p2pNetwork, c.postreSQLRepository)
-=======
-	result, err := consumer.ProcessSourceTx(ctx.Context(), c.logger, c.rpcPool, c.wormchainRpcPool, c.repository, p, c.p2pNetwork, c.notionalCache)
->>>>>>> 0607a9d8
+	result, err := consumer.ProcessSourceTx(ctx.Context(), c.logger, c.rpcPool, c.wormchainRpcPool, c.repository, p, c.p2pNetwork, c.notionalCache, c.postreSQLRepository)
 	if err != nil {
 		return err
 	}
