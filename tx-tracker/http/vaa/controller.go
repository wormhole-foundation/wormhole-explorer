--- conflicted
+++ resolved
@@ -70,8 +70,6 @@
 		return err
 	}
 
-<<<<<<< HEAD
-=======
 	txHash := v.TxHash
 	if txHash == "" {
 		txHash, err = c.vaaRepository.GetTxHash(ctx.Context(), digest)
@@ -80,7 +78,6 @@
 		}
 	}
 
->>>>>>> 41154f61
 	p := &consumer.ProcessSourceTxParams{
 		ID:          digest,
 		TrackID:     "controller",
