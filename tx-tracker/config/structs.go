package config

import (
	"encoding/json"
	"errors"
	"fmt"
	"os"
	"strconv"
	"strings"

	"github.com/joho/godotenv"
	"github.com/kelseyhightower/envconfig"

	sdk "github.com/wormhole-foundation/wormhole/sdk/vaa"
)

type ServiceSettings struct {
	// MonitoringPort defines the TCP port for the /health and /ready endpoints.
<<<<<<< HEAD
	MonitoringPort      string `split_words:"true" default:"8000"`
	Environment         string `split_words:"true" required:"true"`
	LogLevel            string `split_words:"true" default:"INFO"`
	PprofEnabled        bool   `split_words:"true" default:"false"`
	MetricsEnabled      bool   `split_words:"true" default:"false"`
	P2pNetwork          string `split_words:"true" required:"true"`
	RpcProviderPath     string `split_words:"true" required:"false"`
	ConsumerWorkersSize int    `split_words:"true" default:"10"`
	PostgresqlUrl       string `split_words:"true" required:"true"`
	PostresqlEnabled    bool   `split_words:"true" default:"false"`
=======
	MonitoringPort       string `split_words:"true" default:"8000"`
	Environment          string `split_words:"true" required:"true"`
	LogLevel             string `split_words:"true" default:"INFO"`
	PprofEnabled         bool   `split_words:"true" default:"false"`
	MetricsEnabled       bool   `split_words:"true" default:"false"`
	P2pNetwork           string `split_words:"true" required:"true"`
	RpcProviderPath      string `split_words:"true" required:"false"`
	ConsumerWorkersSize  int    `split_words:"true" default:"10"`
	NotionalCacheURL     string `split_words:"true" required:"true"`
	NotionalCachePrefix  string `split_words:"true" required:"true"`
	NotionalCacheChannel string `split_words:"true" required:"true"`
>>>>>>> 0607a9d8
	AwsSettings
	MongodbSettings
	*RpcProviderSettings        `required:"false"`
	*WormchainProviderSettings  `required:"false"`
	*TestnetRpcProviderSettings `required:"false"`
	*RpcProviderSettingsJson    `required:"false"`
}

type RpcProviderSettingsJson struct {
	RpcProviders          []ChainRpcProviderSettings `json:"rpcProviders"`
	WormchainRpcProviders []ChainRpcProviderSettings `json:"wormchainRpcProviders"`
<<<<<<< HEAD
	PostgresqlUrl         string                     `json:"postgresql_url"`
=======
	NotionalCacheURL      string                     `json:"notional_cache_url"`
	NotionalCachePrefix   string                     `json:"notional_cache_prefix"`
	NotionalCacheChannel  string                     `json:"notional_cache_channel"`
>>>>>>> 0607a9d8
}

type ChainRpcProviderSettings struct {
	ChainId     uint16        `json:"chainId"`
	Chain       string        `json:"chain"`
	RpcSettings []RpcSettings `json:"rpcs"`
}

type RpcSettings struct {
	Url              string `json:"url"`
	RequestPerMinute uint16 `json:"requestPerMinute"`
	Priority         uint8  `json:"priority"`
}

type AwsSettings struct {
	AwsEndpoint         string `split_words:"true" required:"false"`
	AwsAccessKeyID      string `split_words:"true" required:"false"`
	AwsSecretAccessKey  string `split_words:"true" required:"false"`
	AwsRegion           string `split_words:"true" required:"true"`
	PipelineSqsUrl      string `split_words:"true" required:"true"`
	NotificationsSqsUrl string `split_words:"true" required:"true"`
}

type MongodbSettings struct {
	MongodbUri      string `split_words:"true" required:"true"`
	MongodbDatabase string `split_words:"true" required:"true"`
}

type RpcProviderSettings struct {
	AcalaBaseUrl                       string `split_words:"true" required:"false"`
	AcalaRequestsPerMinute             uint16 `split_words:"true" required:"false"`
	AcalaFallbackUrls                  string `split_words:"true" required:"false"`
	AcalaFallbackRequestsPerMinute     string `split_words:"true" required:"false"`
	AlgorandBaseUrl                    string `split_words:"true" required:"false"`
	AlgorandRequestsPerMinute          uint16 `split_words:"true" required:"false"`
	AlgorandFallbackUrls               string `split_words:"true" required:"false"`
	AlgorandFallbackRequestsPerMinute  string `split_words:"true" required:"false"`
	AptosBaseUrl                       string `split_words:"true" required:"false"`
	AptosRequestsPerMinute             uint16 `split_words:"true" required:"false"`
	AptosFallbackUrls                  string `split_words:"true" required:"false"`
	AptosFallbackRequestsPerMinute     string `split_words:"true" required:"false"`
	ArbitrumBaseUrl                    string `split_words:"true" required:"false"`
	ArbitrumRequestsPerMinute          uint16 `split_words:"true" required:"false"`
	ArbitrumFallbackUrls               string `split_words:"true" required:"false"`
	ArbitrumFallbackRequestsPerMinute  string `split_words:"true" required:"false"`
	AvalancheBaseUrl                   string `split_words:"true" required:"false"`
	AvalancheRequestsPerMinute         uint16 `split_words:"true" required:"false"`
	AvalancheFallbackUrls              string `split_words:"true" required:"false"`
	AvalancheFallbackRequestsPerMinute string `split_words:"true" required:"false"`
	BaseBaseUrl                        string `split_words:"true" required:"false"`
	BaseRequestsPerMinute              uint16 `split_words:"true" required:"false"`
	BaseFallbackUrls                   string `split_words:"true" required:"false"`
	BaseFallbackRequestsPerMinute      string `split_words:"true" required:"false"`
	BlastBaseUrl                       string `split_words:"true" required:"false"`
	BlastRequestsPerMinute             uint16 `split_words:"true" required:"false"`
	BlastFallbackUrls                  string `split_words:"true" required:"false"`
	BlastFallbackRequestsPerMinute     string `split_words:"true" required:"false"`
	XlayerBaseUrl                      string `split_words:"true" required:"false"`
	XlayerRequestsPerMinute            uint16 `split_words:"true" required:"false"`
	XlayerFallbackUrls                 string `split_words:"true" required:"false"`
	XlayerFallbackRequestsPerMinute    string `split_words:"true" required:"false"`
	BscBaseUrl                         string `split_words:"true" required:"false"`
	BscRequestsPerMinute               uint16 `split_words:"true" required:"false"`
	BscFallbackUrls                    string `split_words:"true" required:"false"`
	BscFallbackRequestsPerMinute       string `split_words:"true" required:"false"`
	CeloBaseUrl                        string `split_words:"true" required:"false"`
	CeloRequestsPerMinute              uint16 `split_words:"true" required:"false"`
	CeloFallbackUrls                   string `split_words:"true" required:"false"`
	CeloFallbackRequestsPerMinute      string `split_words:"true" required:"false"`
	EthereumBaseUrl                    string `split_words:"true" required:"false"`
	EthereumRequestsPerMinute          uint16 `split_words:"true" required:"false"`
	EthereumFallbackUrls               string `split_words:"true" required:"false"`
	EthereumFallbackRequestsPerMinute  string `split_words:"true" required:"false"`
	FantomBaseUrl                      string `split_words:"true" required:"false"`
	FantomRequestsPerMinute            uint16 `split_words:"true" required:"false"`
	FantomFallbackUrls                 string `split_words:"true" required:"false"`
	FantomFallbackRequestsPerMinute    string `split_words:"true" required:"false"`
	InjectiveBaseUrl                   string `split_words:"true" required:"false"`
	InjectiveRequestsPerMinute         uint16 `split_words:"true" required:"false"`
	InjectiveFallbackUrls              string `split_words:"true" required:"false"`
	InjectiveFallbackRequestsPerMinute string `split_words:"true" required:"false"`
	KaruraBaseUrl                      string `split_words:"true" required:"false"`
	KaruraRequestsPerMinute            uint16 `split_words:"true" required:"false"`
	KaruraFallbackUrls                 string `split_words:"true" required:"false"`
	KaruraFallbackRequestsPerMinute    string `split_words:"true" required:"false"`
	KlaytnBaseUrl                      string `split_words:"true" required:"false"`
	KlaytnRequestsPerMinute            uint16 `split_words:"true" required:"false"`
	KlaytnFallbackUrls                 string `split_words:"true" required:"false"`
	KlaytnFallbackRequestsPerMinute    string `split_words:"true" required:"false"`
	MantleBaseUrl                      string `split_words:"true" required:"false"`
	MantleRequestsPerMinute            uint16 `split_words:"true" required:"false"`
	MantleFallbackUrls                 string `split_words:"true" required:"false"`
	MantleFallbackRequestsPerMinute    string `split_words:"true" required:"false"`
	MoonbeamBaseUrl                    string `split_words:"true" required:"false"`
	MoonbeamRequestsPerMinute          uint16 `split_words:"true" required:"false"`
	MoonbeamFallbackUrls               string `split_words:"true" required:"false"`
	MoonbeamFallbackRequestsPerMinute  string `split_words:"true" required:"false"`
	OasisBaseUrl                       string `split_words:"true" required:"false"`
	OasisRequestsPerMinute             uint16 `split_words:"true" required:"false"`
	OasisFallbackUrls                  string `split_words:"true" required:"false"`
	OasisFallbackRequestsPerMinute     string `split_words:"true" required:"false"`
	OptimismBaseUrl                    string `split_words:"true" required:"false"`
	OptimismRequestsPerMinute          uint16 `split_words:"true" required:"false"`
	OptimismFallbackUrls               string `split_words:"true" required:"false"`
	OptimismFallbackRequestsPerMinute  string `split_words:"true" required:"false"`
	PolygonBaseUrl                     string `split_words:"true" required:"false"`
	PolygonRequestsPerMinute           uint16 `split_words:"true" required:"false"`
	PolygonFallbackUrls                string `split_words:"true" required:"false"`
	PolygonFallbackRequestsPerMinute   string `split_words:"true" required:"false"`
	ScrollBaseUrl                      string `split_words:"true" required:"false"`
	ScrollRequestsPerMinute            uint16 `split_words:"true" required:"false"`
	ScrollFallbackUrls                 string `split_words:"true" required:"false"`
	ScrollFallbackRequestsPerMinute    string `split_words:"true" required:"false"`
	SeiBaseUrl                         string `split_words:"true" required:"false"`
	SeiRequestsPerMinute               uint16 `split_words:"true" required:"false"`
	SeiFallbackUrls                    string `split_words:"true" required:"false"`
	SeiFallbackRequestsPerMinute       string `split_words:"true" required:"false"`
	SolanaBaseUrl                      string `split_words:"true" required:"false"`
	SolanaRequestsPerMinute            uint16 `split_words:"true" required:"false"`
	SolanaFallbackUrls                 string `split_words:"true" required:"false"`
	SolanaFallbackRequestsPerMinute    string `split_words:"true" required:"false"`
	SuiBaseUrl                         string `split_words:"true" required:"false"`
	SuiRequestsPerMinute               uint16 `split_words:"true" required:"false"`
	SuiFallbackUrls                    string `split_words:"true" required:"false"`
	SuiFallbackRequestsPerMinute       string `split_words:"true" required:"false"`
	TerraBaseUrl                       string `split_words:"true" required:"false"`
	TerraRequestsPerMinute             uint16 `split_words:"true" required:"false"`
	TerraFallbackUrls                  string `split_words:"true" required:"false"`
	TerraFallbackRequestsPerMinute     string `split_words:"true" required:"false"`
	Terra2BaseUrl                      string `split_words:"true" required:"false"`
	Terra2RequestsPerMinute            uint16 `split_words:"true" required:"false"`
	Terra2FallbackUrls                 string `split_words:"true" required:"false"`
	Terra2FallbackRequestsPerMinute    string `split_words:"true" required:"false"`
	XplaBaseUrl                        string `split_words:"true" required:"false"`
	XplaRequestsPerMinute              uint16 `split_words:"true" required:"false"`
	XplaFallbackUrls                   string `split_words:"true" required:"false"`
	XplaFallbackRequestsPerMinute      string `split_words:"true" required:"false"`
	WormchainBaseUrl                   string `split_words:"true" required:"false"`
	WormchainRequestsPerMinute         uint16 `split_words:"true" required:"false"`
	WormchainFallbackUrls              string `split_words:"true" required:"false"`
	WormchainFallbackRequestsPerMinute string `split_words:"true" required:"false"`
	WormchainProviderSettings
}

type WormchainProviderSettings struct {
	WormchainEvmosBaseUrl                       string `split_words:"true" required:"false"`
	WormchainEvmosRequestsPerMinute             uint16 `split_words:"true" required:"false"`
	WormchainEvmosFallbackUrls                  string `split_words:"true" required:"false"`
	WormchainEvmosFallbackRequestsPerMinute     string `split_words:"true" required:"false"`
	WormchainKujiraBaseUrl                      string `split_words:"true" required:"false"`
	WormchainKujiraRequestsPerMinute            uint16 `split_words:"true" required:"false"`
	WormchainKujiraFallbackUrls                 string `split_words:"true" required:"false"`
	WormchainKujiraFallbackRequestsPerMinute    string `split_words:"true" required:"false"`
	WormchainOsmosisBaseUrl                     string `split_words:"true" required:"false"`
	WormchainOsmosisRequestsPerMinute           uint16 `split_words:"true" required:"false"`
	WormchainOsmosisFallbackUrls                string `split_words:"true" required:"false"`
	WormchainOsmosisFallbackRequestsPerMinute   string `split_words:"true" required:"false"`
	WormchainInjectiveBaseUrl                   string `split_words:"true" required:"false"`
	WormchainInjectiveRequestsPerMinute         uint16 `split_words:"true" required:"false"`
	WormchainInjectiveFallbackUrls              string `split_words:"true" required:"false"`
	WormchainInjectiveFallbackRequestsPerMinute string `split_words:"true" required:"false"`
}

type TestnetRpcProviderSettings struct {
	ArbitrumSepoliaBaseUrl                   string `split_words:"true" required:"false"`
	ArbitrumSepoliaRequestsPerMinute         uint16 `split_words:"true" required:"false"`
	ArbitrumSepoliaFallbackUrls              string `split_words:"true" required:"false"`
	ArbitrumSepoliaFallbackRequestsPerMinute string `split_words:"true" required:"false"`
	BaseSepoliaBaseUrl                       string `split_words:"true" required:"false"`
	BaseSepoliaRequestsPerMinute             uint16 `split_words:"true" required:"false"`
	BaseSepoliaFallbackUrls                  string `split_words:"true" required:"false"`
	BaseSepoliaFallbackRequestsPerMinute     string `split_words:"true" required:"false"`
	EthereumSepoliaBaseUrl                   string `split_words:"true" required:"false"`
	EthereumSepoliaRequestsPerMinute         uint16 `split_words:"true" required:"false"`
	EthereumSepoliaFallbackUrls              string `split_words:"true" required:"false"`
	EthereumSepoliaFallbackRequestsPerMinute string `split_words:"true" required:"false"`
	OptimismSepoliaBaseUrl                   string `split_words:"true" required:"false"`
	OptimismSepoliaRequestsPerMinute         uint16 `split_words:"true" required:"false"`
	OptimismSepoliaFallbackUrls              string `split_words:"true" required:"false"`
	OptimismSepoliaFallbackRequestsPerMinute string `split_words:"true" required:"false"`
	PolygonSepoliaBaseUrl                    string `split_words:"true" required:"false"`
	PolygonSepoliaRequestsPerMinute          uint16 `split_words:"true" required:"false"`
	PolygonSepoliaFallbackUrls               string `split_words:"true" required:"false"`
	PolygonSepoliaFallbackRequestsPerMinute  string `split_words:"true" required:"false"`
}

func NewRpcProviderSettingJson(path string) (*RpcProviderSettingsJson, error) {

	rpcJsonFile, err := os.ReadFile(path)
	if err != nil {
		return nil, fmt.Errorf("failed to read rpc provider settings from file: %w", err)
	}

	var rpcProviderSettingsJson RpcProviderSettingsJson
	err = json.Unmarshal(rpcJsonFile, &rpcProviderSettingsJson)
	if err != nil {
		return nil, fmt.Errorf("failed to unmarshal rpc provider settings from file: %w", err)
	}
	return &rpcProviderSettingsJson, nil
}

func New() (*ServiceSettings, error) {
	_ = godotenv.Load()
	var settings ServiceSettings

	err := envconfig.Process("", &settings)
	if err != nil {
		return nil, fmt.Errorf("failed to read config from environment: %w", err)
	}

	if settings.RpcProviderPath != "" {
		rpcJsonFile, err := os.ReadFile(settings.RpcProviderPath)
		if err != nil {
			return nil, fmt.Errorf("failed to read rpc provider settings from file: %w", err)
		}

		var rpcProviderSettingsJson RpcProviderSettingsJson
		err = json.Unmarshal(rpcJsonFile, &rpcProviderSettingsJson)
		if err != nil {
			return nil, fmt.Errorf("failed to unmarshal rpc provider settings from file: %w", err)
		}
		settings.RpcProviderSettingsJson = &rpcProviderSettingsJson
		settings.RpcProviderSettings = nil

	} else {
		rpcProviderSettings, err := LoadFromEnv[RpcProviderSettings]()
		if err != nil {
			return nil, err
		}
		settings.RpcProviderSettings = rpcProviderSettings
		settings.RpcProviderSettingsJson = nil
	}

	return &settings, nil
}

func LoadFromEnv[T any]() (*T, error) {
	_ = godotenv.Load()

	var settings T

	err := envconfig.Process("", &settings)
	if err != nil {
		return nil, fmt.Errorf("failed to read config from environment: %w", err)
	}

	return &settings, nil
}

// RpcConfig defines the configuration for a single RPC provider
type RpcConfig struct {
	Url               string
	Priority          uint8
	RequestsPerMinute uint16
}

// MapRpcProviderToRpcConfig converts the RpcProviderSettings to a map of RpcConfig
func (s *ServiceSettings) MapRpcProviderToRpcConfig() (map[sdk.ChainID][]RpcConfig, map[sdk.ChainID][]RpcConfig, error) {
	if s.RpcProviderSettingsJson != nil {
		rpcPoolConfig, err := s.RpcProviderSettingsJson.ToMap()
		if err != nil {
			return nil, nil, err
		}
		wormchainRpcPoolConfig, err := s.RpcProviderSettingsJson.WormchainToMap()
		if err != nil {
			return nil, nil, err
		}
		return rpcPoolConfig, wormchainRpcPoolConfig, nil
	}
	if s.RpcProviderSettings != nil {
		rpcPoolConfig, err := s.RpcProviderSettings.ToMap()
		if err != nil {
			return nil, nil, err
		}
		wormchainRpcPoolConfig, err := s.RpcProviderSettings.WormchainProviderSettings.ToMap()
		if err != nil {
			return nil, nil, err
		}
		return rpcPoolConfig, wormchainRpcPoolConfig, nil
	}
	return nil, nil, errors.New("rpc provider settings not found")
}

// ToMap converts the RpcProviderSettingsJson to a map of RpcConfig
func (r RpcProviderSettingsJson) ToMap() (map[sdk.ChainID][]RpcConfig, error) {
	rpcs := make(map[sdk.ChainID][]RpcConfig)
	for _, rpcProvider := range r.RpcProviders {
		chainID := sdk.ChainID(rpcProvider.ChainId)
		var rpcConfigs []RpcConfig
		for _, rpcSetting := range rpcProvider.RpcSettings {
			rpcConfigs = append(rpcConfigs, RpcConfig{
				Url:               rpcSetting.Url,
				Priority:          rpcSetting.Priority,
				RequestsPerMinute: rpcSetting.RequestPerMinute,
			})
		}
		rpcs[chainID] = rpcConfigs
	}
	return rpcs, nil
}

func (r RpcProviderSettingsJson) WormchainToMap() (map[sdk.ChainID][]RpcConfig, error) {
	rpcs := make(map[sdk.ChainID][]RpcConfig)
	for _, rpcProvider := range r.WormchainRpcProviders {
		chainID := sdk.ChainID(rpcProvider.ChainId)
		var rpcConfigs []RpcConfig
		for _, rpcSetting := range rpcProvider.RpcSettings {
			rpcConfigs = append(rpcConfigs, RpcConfig{
				Url:               rpcSetting.Url,
				Priority:          rpcSetting.Priority,
				RequestsPerMinute: rpcSetting.RequestPerMinute,
			})
		}
		rpcs[chainID] = rpcConfigs
	}
	return rpcs, nil

}

func (w WormchainProviderSettings) ToMap() (map[sdk.ChainID][]RpcConfig, error) {
	rpcs := make(map[sdk.ChainID][]RpcConfig)

	// add wormchain rpcs
	wormchainRpcConfigs, err := addRpcConfig(
		w.WormchainInjectiveBaseUrl,
		w.WormchainInjectiveRequestsPerMinute,
		w.WormchainInjectiveFallbackUrls,
		w.WormchainInjectiveFallbackRequestsPerMinute)
	if err != nil {
		return nil, err
	}
	rpcs[sdk.ChainIDInjective] = wormchainRpcConfigs

	// add evmos rpcs
	evmosRpcConfigs, err := addRpcConfig(
		w.WormchainEvmosBaseUrl,
		w.WormchainEvmosRequestsPerMinute,
		w.WormchainEvmosFallbackUrls,
		w.WormchainEvmosFallbackRequestsPerMinute)
	if err != nil {
		return nil, err
	}
	rpcs[sdk.ChainIDEvmos] = evmosRpcConfigs

	// add kujira rpcs
	kujiraRpcConfigs, err := addRpcConfig(
		w.WormchainKujiraBaseUrl,
		w.WormchainKujiraRequestsPerMinute,
		w.WormchainKujiraFallbackUrls,
		w.WormchainKujiraFallbackRequestsPerMinute)
	if err != nil {
		return nil, err
	}
	rpcs[sdk.ChainIDKujira] = kujiraRpcConfigs

	// add osmosis rpcs
	osmosisRpcConfigs, err := addRpcConfig(
		w.WormchainOsmosisBaseUrl,
		w.WormchainOsmosisRequestsPerMinute,
		w.WormchainOsmosisFallbackUrls,
		w.WormchainOsmosisFallbackRequestsPerMinute)
	if err != nil {
		return nil, err
	}
	rpcs[sdk.ChainIDOsmosis] = osmosisRpcConfigs

	return rpcs, nil
}

// ToMap converts the RpcProviderSettings to a map of RpcConfig
func (r RpcProviderSettings) ToMap() (map[sdk.ChainID][]RpcConfig, error) {
	rpcs := make(map[sdk.ChainID][]RpcConfig)

	// add acala rpcs
	acalaRpcConfigs, err := addRpcConfig(
		r.AcalaBaseUrl,
		r.AcalaRequestsPerMinute,
		r.AcalaFallbackUrls,
		r.AcalaFallbackRequestsPerMinute)
	if err != nil {
		return nil, err
	}
	rpcs[sdk.ChainIDAcala] = acalaRpcConfigs

	// add algorand rpcs
	algorandRpcConfigs, err := addRpcConfig(
		r.AlgorandBaseUrl,
		r.AlgorandRequestsPerMinute,
		r.AlgorandFallbackUrls,
		r.AlgorandFallbackRequestsPerMinute)
	if err != nil {
		return nil, err
	}
	rpcs[sdk.ChainIDAlgorand] = algorandRpcConfigs

	// add aptos rpcs
	aptosRpcConfigs, err := addRpcConfig(
		r.AptosBaseUrl,
		r.AptosRequestsPerMinute,
		r.AptosFallbackUrls,
		r.AptosFallbackRequestsPerMinute)
	if err != nil {
		return nil, err
	}
	rpcs[sdk.ChainIDAptos] = aptosRpcConfigs

	// add arbitrum rpcs
	arbitrumRpcConfigs, err := addRpcConfig(
		r.ArbitrumBaseUrl,
		r.ArbitrumRequestsPerMinute,
		r.ArbitrumFallbackUrls,
		r.ArbitrumFallbackRequestsPerMinute)
	if err != nil {
		return nil, err
	}
	rpcs[sdk.ChainIDArbitrum] = arbitrumRpcConfigs

	// add avalanche rpcs
	avalancheRpcConfigs, err := addRpcConfig(
		r.AvalancheBaseUrl,
		r.AvalancheRequestsPerMinute,
		r.AvalancheFallbackUrls,
		r.AvalancheFallbackRequestsPerMinute)
	if err != nil {
		return nil, err
	}
	rpcs[sdk.ChainIDAvalanche] = avalancheRpcConfigs

	// add base rpcs
	baseRpcConfigs, err := addRpcConfig(
		r.BaseBaseUrl,
		r.BaseRequestsPerMinute,
		r.BaseFallbackUrls,
		r.BaseFallbackRequestsPerMinute)
	if err != nil {
		return nil, err
	}
	rpcs[sdk.ChainIDBase] = baseRpcConfigs

	// add mantle rpcs
	mantleRpcConfigs, err := addRpcConfig(
		r.MantleBaseUrl,
		r.MantleRequestsPerMinute,
		r.MantleFallbackUrls,
		r.MantleFallbackRequestsPerMinute)
	if err != nil {
		return nil, err
	}
	rpcs[sdk.ChainIDMantle] = mantleRpcConfigs

	// add blast rpcs
	blastRpcConfigs, err := addRpcConfig(
		r.BlastBaseUrl,
		r.BlastRequestsPerMinute,
		r.BlastFallbackUrls,
		r.BlastFallbackRequestsPerMinute)
	if err != nil {
		return nil, err
	}
	rpcs[sdk.ChainIDBlast] = blastRpcConfigs

	// add xlayer rpcs
	xlayerRpcConfigs, err := addRpcConfig(
		r.XlayerBaseUrl,
		r.XlayerRequestsPerMinute,
		r.XlayerFallbackUrls,
		r.XlayerFallbackRequestsPerMinute)
	if err != nil {
		return nil, err
	}
	rpcs[sdk.ChainIDXLayer] = xlayerRpcConfigs

	// add bsc rpcs
	bscRpcConfigs, err := addRpcConfig(
		r.BscBaseUrl,
		r.BscRequestsPerMinute,
		r.BscFallbackUrls,
		r.BscFallbackRequestsPerMinute)
	if err != nil {
		return nil, err
	}
	rpcs[sdk.ChainIDBSC] = bscRpcConfigs

	// add celo rpcs
	celoRpcConfigs, err := addRpcConfig(
		r.CeloBaseUrl,
		r.CeloRequestsPerMinute,
		r.CeloFallbackUrls,
		r.CeloFallbackRequestsPerMinute)
	if err != nil {
		return nil, err
	}
	rpcs[sdk.ChainIDCelo] = celoRpcConfigs

	// add ethereum rpcs
	ethereumRpcConfigs, err := addRpcConfig(
		r.EthereumBaseUrl,
		r.EthereumRequestsPerMinute,
		r.EthereumFallbackUrls,
		r.EthereumFallbackRequestsPerMinute)
	if err != nil {
		return nil, err
	}
	rpcs[sdk.ChainIDEthereum] = ethereumRpcConfigs

	// add fantom rpcs
	fantomRpcConfigs, err := addRpcConfig(
		r.FantomBaseUrl,
		r.FantomRequestsPerMinute,
		r.FantomFallbackUrls,
		r.FantomFallbackRequestsPerMinute)
	if err != nil {
		return nil, err
	}
	rpcs[sdk.ChainIDFantom] = fantomRpcConfigs

	// add injective rpcs
	injectiveRpcConfigs, err := addRpcConfig(
		r.InjectiveBaseUrl,
		r.InjectiveRequestsPerMinute,
		r.InjectiveFallbackUrls,
		r.InjectiveFallbackRequestsPerMinute)
	if err != nil {
		return nil, err
	}
	rpcs[sdk.ChainIDInjective] = injectiveRpcConfigs

	// add karura rpcs
	karuraRpcConfigs, err := addRpcConfig(
		r.KaruraBaseUrl,
		r.KaruraRequestsPerMinute,
		r.KaruraFallbackUrls,
		r.KaruraFallbackRequestsPerMinute)
	if err != nil {
		return nil, err
	}
	rpcs[sdk.ChainIDKarura] = karuraRpcConfigs

	// add klaytn rpcs
	klaytnRpcConfigs, err := addRpcConfig(
		r.KlaytnBaseUrl,
		r.KlaytnRequestsPerMinute,
		r.KlaytnFallbackUrls,
		r.KlaytnFallbackRequestsPerMinute)
	if err != nil {
		return nil, err
	}
	rpcs[sdk.ChainIDKlaytn] = klaytnRpcConfigs

	// add moonbeam rpcs
	moonbeamRpcConfigs, err := addRpcConfig(
		r.MoonbeamBaseUrl,
		r.MoonbeamRequestsPerMinute,
		r.MoonbeamFallbackUrls,
		r.MoonbeamFallbackRequestsPerMinute)
	if err != nil {
		return nil, err
	}
	rpcs[sdk.ChainIDMoonbeam] = moonbeamRpcConfigs

	// add oasis rpcs
	oasisRpcConfigs, err := addRpcConfig(
		r.OasisBaseUrl,
		r.OasisRequestsPerMinute,
		r.OasisFallbackUrls,
		r.OasisFallbackRequestsPerMinute)
	if err != nil {
		return nil, err
	}
	rpcs[sdk.ChainIDOasis] = oasisRpcConfigs

	// add optimism rpcs
	optimismRpcConfigs, err := addRpcConfig(
		r.OptimismBaseUrl,
		r.OptimismRequestsPerMinute,
		r.OptimismFallbackUrls,
		r.OptimismFallbackRequestsPerMinute)
	if err != nil {
		return nil, err
	}
	rpcs[sdk.ChainIDOptimism] = optimismRpcConfigs

	// add polygon rpcs
	polygonRpcConfigs, err := addRpcConfig(
		r.PolygonBaseUrl,
		r.PolygonRequestsPerMinute,
		r.PolygonFallbackUrls,
		r.PolygonFallbackRequestsPerMinute)
	if err != nil {
		return nil, err
	}
	rpcs[sdk.ChainIDPolygon] = polygonRpcConfigs

	// add scroll rpcs
	scrollRpcConfigs, err := addRpcConfig(
		r.ScrollBaseUrl,
		r.ScrollRequestsPerMinute,
		r.ScrollFallbackUrls,
		r.ScrollFallbackRequestsPerMinute)
	if err != nil {
		return nil, err
	}
	rpcs[sdk.ChainIDScroll] = scrollRpcConfigs

	// add sei rpcs
	seiRpcConfigs, err := addRpcConfig(
		r.SeiBaseUrl,
		r.SeiRequestsPerMinute,
		r.SeiFallbackUrls,
		r.SeiFallbackRequestsPerMinute)
	if err != nil {
		return nil, err
	}
	rpcs[sdk.ChainIDSei] = seiRpcConfigs

	// add solana rpcs
	solanaRpcConfigs, err := addRpcConfig(
		r.SolanaBaseUrl,
		r.SolanaRequestsPerMinute,
		r.SolanaFallbackUrls,
		r.SolanaFallbackRequestsPerMinute)
	if err != nil {
		return nil, err
	}
	rpcs[sdk.ChainIDSolana] = solanaRpcConfigs

	// add sui rpcs
	suiRpcConfigs, err := addRpcConfig(
		r.SuiBaseUrl,
		r.SuiRequestsPerMinute,
		r.SuiFallbackUrls,
		r.SuiFallbackRequestsPerMinute)
	if err != nil {
		return nil, err
	}
	rpcs[sdk.ChainIDSui] = suiRpcConfigs

	// add terra rpcs
	terraRpcConfigs, err := addRpcConfig(
		r.TerraBaseUrl,
		r.TerraRequestsPerMinute,
		r.TerraFallbackUrls,
		r.TerraFallbackRequestsPerMinute)
	if err != nil {
		return nil, err
	}
	rpcs[sdk.ChainIDTerra] = terraRpcConfigs

	// add terra2 rpcs
	terra2RpcConfigs, err := addRpcConfig(
		r.Terra2BaseUrl,
		r.Terra2RequestsPerMinute,
		r.Terra2FallbackUrls,
		r.Terra2FallbackRequestsPerMinute)
	if err != nil {
		return nil, err
	}
	rpcs[sdk.ChainIDTerra2] = terra2RpcConfigs

	// add xpla rpcs
	xplaRpcConfigs, err := addRpcConfig(
		r.XplaBaseUrl,
		r.XplaRequestsPerMinute,
		r.XplaFallbackUrls,
		r.XplaFallbackRequestsPerMinute)
	if err != nil {
		return nil, err
	}
	rpcs[sdk.ChainIDXpla] = xplaRpcConfigs

	// add wormchain rpcs
	wormchainRpcConfigs, err := addRpcConfig(
		r.WormchainBaseUrl,
		r.WormchainRequestsPerMinute,
		r.WormchainFallbackUrls,
		r.WormchainFallbackRequestsPerMinute)
	if err != nil {
		return nil, err
	}
	rpcs[sdk.ChainIDWormchain] = wormchainRpcConfigs

	// add
	return rpcs, nil
}

// ToMap converts the TestnetRpcProviderSettings to a map of RpcConfig
func (r TestnetRpcProviderSettings) ToMap() (map[sdk.ChainID][]RpcConfig, error) {
	rpcs := make(map[sdk.ChainID][]RpcConfig)

	// add arbitrum sepolia rpcs
	arbitrumSepoliaRpcConfigs, err := addRpcConfig(
		r.ArbitrumSepoliaBaseUrl,
		r.ArbitrumSepoliaRequestsPerMinute,
		r.ArbitrumSepoliaFallbackUrls,
		r.ArbitrumSepoliaFallbackRequestsPerMinute)
	if err != nil {
		return nil, err
	}
	rpcs[sdk.ChainIDArbitrumSepolia] = arbitrumSepoliaRpcConfigs

	// add base sepolia rpcs
	baseSepoliaRpcConfigs, err := addRpcConfig(
		r.BaseSepoliaBaseUrl,
		r.BaseSepoliaRequestsPerMinute,
		r.BaseSepoliaFallbackUrls,
		r.BaseSepoliaFallbackRequestsPerMinute)
	if err != nil {
		return nil, err
	}
	rpcs[sdk.ChainIDBaseSepolia] = baseSepoliaRpcConfigs

	// add ethereum sepolia rpcs
	ethereumSepoliaRpcConfigs, err := addRpcConfig(
		r.EthereumSepoliaBaseUrl,
		r.EthereumSepoliaRequestsPerMinute,
		r.EthereumSepoliaFallbackUrls,
		r.EthereumSepoliaFallbackRequestsPerMinute)
	if err != nil {
		return nil, err
	}
	rpcs[sdk.ChainIDSepolia] = ethereumSepoliaRpcConfigs

	// add optimism sepolia rpcs
	optimismSepoliaRpcConfigs, err := addRpcConfig(
		r.OptimismSepoliaBaseUrl,
		r.OptimismSepoliaRequestsPerMinute,
		r.OptimismSepoliaFallbackUrls,
		r.OptimismSepoliaFallbackRequestsPerMinute)
	if err != nil {
		return nil, err
	}
	rpcs[sdk.ChainIDOptimismSepolia] = optimismSepoliaRpcConfigs

	// add polygon sepolia rpcs
	polygonSepoliaRpcConfigs, err := addRpcConfig(
		r.PolygonSepoliaBaseUrl,
		r.PolygonSepoliaRequestsPerMinute,
		r.PolygonSepoliaFallbackUrls,
		r.PolygonSepoliaFallbackRequestsPerMinute)
	if err != nil {
		return nil, err
	}
	// polygon sepolia is the same as polygon amoy
	rpcs[sdk.ChainIDPolygonSepolia] = polygonSepoliaRpcConfigs

	return rpcs, nil
}

// addRpcConfig convert chain rpc settings to RpcConfig
func addRpcConfig(baseURl string, requestPerMinute uint16, fallbackUrls string, fallbackRequestPerMinute string) ([]RpcConfig, error) {
	// check if the primary rpc url and rate limit are empty
	if baseURl == "" {
		return []RpcConfig{}, errors.New("primary rpc url is empty")
	}
	if requestPerMinute == 0 {
		return []RpcConfig{}, errors.New("primary rpc rate limit is 0")
	}

	var rpcConfigs []RpcConfig
	// add primary rpc
	rpcConfigs = append(rpcConfigs, RpcConfig{
		Url:               baseURl,
		Priority:          1,
		RequestsPerMinute: requestPerMinute,
	})
	// add fallback rpc
	if fallbackUrls == "" {
		return rpcConfigs, nil
	}
	sfallbackUrls := strings.Split(fallbackUrls, ",")
	sFallbackRequestPerMinute := strings.Split(fallbackRequestPerMinute, ",")

	// check if the number of fallback urls and fallback rate limits are matched
	if len(sfallbackUrls) != len(sFallbackRequestPerMinute) {
		return rpcConfigs, errors.New("fallback urls and fallback rate limits are not matched")
	}
	// add fallback rpcs
	for i, v := range sFallbackRequestPerMinute {
		uRateLimiter, err := strconv.ParseUint(v, 10, 64)
		if err != nil {
			return rpcConfigs, err
		}
		rpcConfigs = append(rpcConfigs, RpcConfig{
			Url:               sfallbackUrls[i],
			Priority:          2,
			RequestsPerMinute: uint16(uRateLimiter),
		})
	}
	return rpcConfigs, nil
}<|MERGE_RESOLUTION|>--- conflicted
+++ resolved
@@ -16,7 +16,6 @@
 
 type ServiceSettings struct {
 	// MonitoringPort defines the TCP port for the /health and /ready endpoints.
-<<<<<<< HEAD
 	MonitoringPort      string `split_words:"true" default:"8000"`
 	Environment         string `split_words:"true" required:"true"`
 	LogLevel            string `split_words:"true" default:"INFO"`
@@ -25,21 +24,11 @@
 	P2pNetwork          string `split_words:"true" required:"true"`
 	RpcProviderPath     string `split_words:"true" required:"false"`
 	ConsumerWorkersSize int    `split_words:"true" default:"10"`
-	PostgresqlUrl       string `split_words:"true" required:"true"`
-	PostresqlEnabled    bool   `split_words:"true" default:"false"`
-=======
-	MonitoringPort       string `split_words:"true" default:"8000"`
-	Environment          string `split_words:"true" required:"true"`
-	LogLevel             string `split_words:"true" default:"INFO"`
-	PprofEnabled         bool   `split_words:"true" default:"false"`
-	MetricsEnabled       bool   `split_words:"true" default:"false"`
-	P2pNetwork           string `split_words:"true" required:"true"`
-	RpcProviderPath      string `split_words:"true" required:"false"`
-	ConsumerWorkersSize  int    `split_words:"true" default:"10"`
 	NotionalCacheURL     string `split_words:"true" required:"true"`
 	NotionalCachePrefix  string `split_words:"true" required:"true"`
 	NotionalCacheChannel string `split_words:"true" required:"true"`
->>>>>>> 0607a9d8
+	PostgresqlUrl       string `split_words:"true" required:"true"`
+	PostresqlEnabled    bool   `split_words:"true" default:"false"`
 	AwsSettings
 	MongodbSettings
 	*RpcProviderSettings        `required:"false"`
@@ -51,13 +40,10 @@
 type RpcProviderSettingsJson struct {
 	RpcProviders          []ChainRpcProviderSettings `json:"rpcProviders"`
 	WormchainRpcProviders []ChainRpcProviderSettings `json:"wormchainRpcProviders"`
-<<<<<<< HEAD
-	PostgresqlUrl         string                     `json:"postgresql_url"`
-=======
 	NotionalCacheURL      string                     `json:"notional_cache_url"`
 	NotionalCachePrefix   string                     `json:"notional_cache_prefix"`
 	NotionalCacheChannel  string                     `json:"notional_cache_channel"`
->>>>>>> 0607a9d8
+	PostgresqlUrl         string                     `json:"postgresql_url"`
 }
 
 type ChainRpcProviderSettings struct {
