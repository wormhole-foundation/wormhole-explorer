package consumer

import (
	"context"
	"errors"
	notionalCache "github.com/wormhole-foundation/wormhole-explorer/common/client/cache/notional"
	"time"

	"github.com/wormhole-foundation/wormhole-explorer/common/domain"
	"github.com/wormhole-foundation/wormhole-explorer/common/pool"
	"github.com/wormhole-foundation/wormhole-explorer/txtracker/chains"
	"github.com/wormhole-foundation/wormhole-explorer/txtracker/internal/metrics"
	"github.com/wormhole-foundation/wormhole/sdk/vaa"
	sdk "github.com/wormhole-foundation/wormhole/sdk/vaa"
	"go.uber.org/zap"
)

var ErrAlreadyProcessed = errors.New("VAA was already processed")

// ProcessSourceTxParams is a struct that contains the parameters for the ProcessSourceTx method.
type ProcessSourceTxParams struct {
	TrackID     string
	Timestamp   *time.Time
	ChainId     sdk.ChainID
	ID          string // digest
	VaaId       string // {chain/address/sequence}
	Emitter     string
	Sequence    string
	TxHash      string
	Vaa         []byte
	IsVaaSigned bool
	Source      string
	// Overwrite indicates whether to reprocess a VAA that has already been processed.
	//
	// In the context of backfilling, sometimes you want to overwrite old data (e.g.: because
	// the schema changed).
	// In the context of the service, you usually don't want to overwrite existing data
	// to avoid processing the same VAA twice, which would result in performance degradation.
	Overwrite       bool
	Metrics         metrics.Metrics
	SentTimestamp   *time.Time
	DisableDBUpsert bool
	P2pNetwork      string
}

func ProcessSourceTx(
	ctx context.Context,
	logger *zap.Logger,
	rpcPool map[vaa.ChainID]*pool.Pool,
	wormchainRpcPool map[vaa.ChainID]*pool.Pool,
	repository *Repository,
	params *ProcessSourceTxParams,
	p2pNetwork string,
<<<<<<< HEAD
	sqlRepository PostgreSQLRepository,
=======
	notionalCache *notionalCache.NotionalCache,
>>>>>>> 0607a9d8
) (*chains.TxDetail, error) {

	if !params.Overwrite {
		// If the message has already been processed, skip it.
		//
		// Sometimes the SQS visibility timeout expires and the message is put back into the queue,
		// even if the RPC nodes have been hit and data has been written to MongoDB.
		// In those cases, when we fetch the message for the second time,
		// we don't want to hit the RPC nodes again for performance reasons.
		processed, err := repository.AlreadyProcessed(ctx, params.VaaId)
		if err != nil {
			return nil, err
		} else if processed {
			return nil, ErrAlreadyProcessed
		}
	}

	// The loop below tries to fetch transaction details from an external API / RPC node.
	//
	// It keeps retrying until both of these conditions are met:
	// 1. A fixed amount of time has passed since the VAA was emitted (this is because
	//    some chains have awful finality times).
	// 2. A minimum number of attempts have been made.
	var txDetail *chains.TxDetail
	var err error

	if params.IsVaaSigned && params.TxHash == "" {
		// add metrics for vaa without txHash
		params.Metrics.IncVaaWithoutTxHash(uint16(params.ChainId), params.Source)

		vaa, err := sdk.Unmarshal(params.Vaa)
		if err != nil {
			logger.Error("Error unmarshalling vaa", zap.Error(err), zap.String("vaaId", params.VaaId))
			return nil, errors.New("txHash is empty")
		}
		uniqueVaaID := domain.CreateUniqueVaaID(vaa)
		v, err := repository.GetVaaIdTxHash(ctx, uniqueVaaID)
		if err != nil {
			logger.Error("failed to find vaaIdTxHash",
				zap.String("trackId", params.TrackID),
				zap.String("vaaId", params.VaaId),
				zap.Any("vaaTimestamp", params.Timestamp),
				zap.Error(err),
			)
		} else {
			// add metrics for vaa with txHash fixed
			params.Metrics.IncVaaWithTxHashFixed(uint16(params.ChainId), params.Source)
			params.TxHash = v.TxHash
			logger.Warn("fix txHash for vaa",
				zap.String("trackId", params.TrackID),
				zap.String("vaaId", params.VaaId),
				zap.Any("vaaTimestamp", params.Timestamp),
				zap.String("txHash", v.TxHash),
			)
		}
	}

	if params.TxHash == "" {
		logger.Warn("txHash is empty",
			zap.String("trackId", params.TrackID),
			zap.String("vaaId", params.VaaId),
		)
		return nil, errors.New("txHash is empty")
	}

	// Get transaction details from the emitter blockchain
	txDetail, err = chains.FetchTx(ctx, rpcPool, wormchainRpcPool, params.ChainId, params.TxHash, params.Timestamp, p2pNetwork, params.Metrics, logger, notionalCache)
	if err != nil {
		errHandleFetchTx := handleFetchTxError(ctx, logger, repository, params, err)
		if errHandleFetchTx == nil {
			params.Metrics.IncStoreUnprocessedOriginTx(uint16(params.ChainId))
		}
		return nil, err
	}

	// If disableDBUpsert is set to true, we don't want to store the source transaction details in the database.
	if params.DisableDBUpsert {
		return txDetail, nil
	}

	// Store source transaction details in the database
	p := UpsertOriginTxParams{
		Id:        params.ID,
		VaaId:     params.VaaId,
		TrackID:   params.TrackID,
		ChainId:   params.ChainId,
		Timestamp: params.Timestamp,
		TxDetail:  txDetail,
		TxStatus:  domain.SourceTxStatusConfirmed,
		Processed: true,
	}

	err = repository.UpsertOriginTx(ctx, &p)
	if err == nil {
		params.Metrics.VaaProcessingDuration(params.ChainId.String(), params.SentTimestamp)
	}

	errSQL := upsertOriginTxPostresql(ctx, logger, err, sqlRepository, p, params, txDetail)

	return txDetail, errors.Join(err, errSQL)
}

func upsertOriginTxPostresql(ctx context.Context, logger *zap.Logger, err error, sqlRepository PostgreSQLRepository, p UpsertOriginTxParams, params *ProcessSourceTxParams, txDetail *chains.TxDetail) error {
	err = sqlRepository.UpsertOriginTx(ctx, &p)
	if err != nil {
		return err
	}

	if p.TxDetail.Attribute.Type == "wormchain-gateway" {
		attr, ok := p.TxDetail.Attribute.Value.(*chains.WorchainAttributeTxDetail)
		if !ok {
			logger.Error("failed to convert to WorchainAttributeTxDetail", zap.String("vaaId", params.VaaId))
			return errors.New("failed to convert to WorchainAttributeTxDetail. vaaId: " + params.VaaId)
		}

		p = UpsertOriginTxParams{
			Id:        params.ID,
			VaaId:     params.VaaId,
			TrackID:   params.TrackID,
			ChainId:   attr.OriginChainID,
			Timestamp: params.Timestamp,
			TxDetail: &chains.TxDetail{
				From:         attr.OriginAddress,
				NativeTxHash: domain.NormalizeTxHashByChainId(attr.OriginChainID, attr.OriginTxHash),
				FeeDetail:    txDetail.FeeDetail,
			},
			TxStatus:  domain.SourceTxStatusConfirmed,
			Processed: true,
		}
		return sqlRepository.UpsertOriginTx(ctx, &p)
	}
	return nil
}

func handleFetchTxError(
	ctx context.Context,
	logger *zap.Logger,
	repository *Repository,
	params *ProcessSourceTxParams,
	err error,
) error {
	// If the chain is not supported, we don't want to store the unprocessed originTx in the database.
	if errors.Is(chains.ErrChainNotSupported, err) {
		return nil
	}

	// if the transactions is solana or aptos, we don't want to store the txHash in the
	// unprocessed originTx in the database.
	var vaaTxDetail *chains.TxDetail
	isSolanaOrAptos := params.ChainId == vaa.ChainIDAptos || params.ChainId == vaa.ChainIDSolana
	if !isSolanaOrAptos {
		txHash := chains.FormatTxHashByChain(params.ChainId, params.TxHash)
		vaaTxDetail = &chains.TxDetail{
			NativeTxHash: txHash,
		}
	}

	e := UpsertOriginTxParams{
		Id:        params.ID,
		VaaId:     params.VaaId,
		TrackID:   params.TrackID,
		ChainId:   params.ChainId,
		Timestamp: params.Timestamp,
		TxDetail:  vaaTxDetail,
		TxStatus:  domain.SourceTxStatusConfirmed,
		Processed: false,
	}

	errUpsert := repository.UpsertOriginTx(ctx, &e)
	if errUpsert != nil {
		logger.Error("failed to upsert originTx",
			zap.Error(errUpsert),
			zap.String("vaaId", params.VaaId))
	}

	return nil
}<|MERGE_RESOLUTION|>--- conflicted
+++ resolved
@@ -51,11 +51,8 @@
 	repository *Repository,
 	params *ProcessSourceTxParams,
 	p2pNetwork string,
-<<<<<<< HEAD
+	notionalCache *notionalCache.NotionalCache,
 	sqlRepository PostgreSQLRepository,
-=======
-	notionalCache *notionalCache.NotionalCache,
->>>>>>> 0607a9d8
 ) (*chains.TxDetail, error) {
 
 	if !params.Overwrite {
