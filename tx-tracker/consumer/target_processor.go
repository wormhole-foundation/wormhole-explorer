package consumer

import (
	"context"
	"errors"
	"github.com/shopspring/decimal"
	"github.com/wormhole-foundation/wormhole-explorer/common/client/cache/notional"
	"strconv"
	"time"

	"github.com/wormhole-foundation/wormhole-explorer/common/domain"
	"github.com/wormhole-foundation/wormhole-explorer/txtracker/chains"
	"github.com/wormhole-foundation/wormhole-explorer/txtracker/internal/metrics"
	sdk "github.com/wormhole-foundation/wormhole/sdk/vaa"
	"go.uber.org/zap"
)

var (
	errTxFailedCannotBeUpdated = errors.New("tx with status failed can not be updated because exists a confirmed tx for the same vaa ID")
	errTxUnknowCannotBeUpdated = errors.New("tx with status unknown can not be updated because exists a tx (confirmed|failed) for the same vaa ID")
	errInvalidTxStatus         = errors.New("invalid tx status")
)

// ProcessTargetTxParams is a struct that contains the parameters for the ProcessTargetTx method.
type ProcessTargetTxParams struct {
	Source         string
	TrackID        string
	ID             string // digest
	VaaID          string // {chainID/address/sequence}
	ChainID        sdk.ChainID
	Emitter        string
	TxHash         string
	BlockTimestamp *time.Time
	BlockHeight    string
	Method         string
	From           string
	To             string
	Status         string
	EvmFee         *EvmFee
	SolanaFee      *SolanaFee
	Metrics        metrics.Metrics
	P2pNetwork     string
}

type EvmFee struct {
	GasUsed           string
	EffectiveGasPrice string
}

type SolanaFee struct {
	Fee uint64
}

func ProcessTargetTx(
	ctx context.Context,
	logger *zap.Logger,
	repository *Repository,
	params *ProcessTargetTxParams,
<<<<<<< HEAD
	postreSQLRepository PostgreSQLRepository,
=======
	notionalCache *notional.NotionalCache,
>>>>>>> 0607a9d8
) error {

	feeDetail := calculateFeeDetail(params, logger, notionalCache)

	txHash := domain.NormalizeTxHashByChainId(params.ChainID, params.TxHash)
	now := time.Now()
	update := &TargetTxUpdate{
		ID:      params.ID,
		VaaID:   params.VaaID,
		TrackID: params.TrackID,
		Destination: &DestinationTx{
			ChainID:     params.ChainID,
			Status:      params.Status,
			TxHash:      txHash,
			BlockNumber: params.BlockHeight,
			Timestamp:   params.BlockTimestamp,
			From:        params.From,
			To:          params.To,
			Method:      params.Method,
			FeeDetail:   feeDetail,
			UpdatedAt:   &now,
		},
	}

	// check if the transaction should be updated.
	shoudBeUpdated, err := checkTxShouldBeUpdated(ctx, update, repository)
	if !shoudBeUpdated {
		logger.Warn("Transaction should not be updated", zap.String("vaaId", params.VaaID), zap.Error(err))
		return nil
	}
	err = repository.UpsertTargetTx(ctx, update)
	if err == nil {
		params.Metrics.IncDestinationTxInserted(params.ChainID.String(), params.Source)
	}

	errSQL := postreSQLRepository.UpsertTargetTx(ctx, update)
	if errSQL != nil {
		logger.Error("Error upserting target tx", zap.Error(errSQL), zap.String("vaaId", params.VaaID))
	}

	return errors.Join(err, errSQL)
}

func checkTxShouldBeUpdated(ctx context.Context, tx *TargetTxUpdate, repository *Repository) (bool, error) {
	switch tx.Destination.Status {
	case domain.DstTxStatusConfirmed:
		return true, nil
	case domain.DstTxStatusFailedToProcess:
		// check if the transaction exists from the same vaa ID.
		oldTx, err := repository.GetTargetTx(ctx, tx.VaaID)
		if err != nil {
			return true, nil
		}
		// if the transaction was already confirmed, then no update it.
		if oldTx != nil && oldTx.Destination.Status == domain.DstTxStatusConfirmed {
			return false, errTxFailedCannotBeUpdated
		}
		return true, nil
	case domain.DstTxStatusUnkonwn:
		// check if the transaction exists from the same vaa ID.
		oldTx, err := repository.GetTargetTx(ctx, tx.VaaID)
		if err != nil {
			return true, nil
		}
		// if the transaction was already confirmed or failed to process, then no update it.
		if oldTx.Destination.Status == domain.DstTxStatusConfirmed || oldTx.Destination.Status == domain.DstTxStatusFailedToProcess {
			return false, errTxUnknowCannotBeUpdated
		}
		return true, nil
	default:
		return false, errInvalidTxStatus
	}
}

func calculateFeeDetail(params *ProcessTargetTxParams, logger *zap.Logger, notionalCache *notional.NotionalCache) *FeeDetail {

	// calculate tx fee for evm redeemed tx.
	var feeDetail *FeeDetail
	if params.EvmFee != nil {
		fee, err := chains.EvmCalculateFee(params.ChainID, params.EvmFee.GasUsed, params.EvmFee.EffectiveGasPrice)
		if err != nil {
			logger.Error("can not calculated fee for redeemed tx",
				zap.Error(err),
				zap.String("txHash", params.TxHash),
				zap.String("chainId", params.ChainID.String()),
				zap.String("gasUsed", params.EvmFee.GasUsed),
				zap.String("effectiveGasPrice", params.EvmFee.EffectiveGasPrice),
			)
			return nil
		}
		if fee != nil {
			feeDetail = &FeeDetail{
				RawFee: map[string]string{
					"gasUsed":           params.EvmFee.GasUsed,
					"effectiveGasPrice": params.EvmFee.EffectiveGasPrice,
				},
				Fee: fee.String(),
			}
		}
	}
	// calculate tx fee for solana redeemed tx.
	if params.SolanaFee != nil {
		fee := chains.SolanaCalculateFee(params.SolanaFee.Fee)
		feeDetail = &FeeDetail{
			RawFee: map[string]string{
				"fee": strconv.FormatUint(params.SolanaFee.Fee, 10),
			},
			Fee: fee.String(),
		}
	}

	if feeDetail != nil && params.P2pNetwork == domain.P2pMainNet {
		gasTokenPrice, errGasPrice := chains.GetGasTokenNotional(params.ChainID, notionalCache)
		if errGasPrice != nil {
			logger.Error("Failed to get gas price",
				zap.Error(errGasPrice),
				zap.String("chainId", params.ChainID.String()),
				zap.String("txHash", params.TxHash),
			)
			return feeDetail
		}
		feeDetail.GasTokenNotional = gasTokenPrice.NotionalUsd.String()
		feeDetail.FeeUSD = gasTokenPrice.NotionalUsd.Mul(decimal.RequireFromString(feeDetail.Fee)).String()
	}

	return feeDetail
}<|MERGE_RESOLUTION|>--- conflicted
+++ resolved
@@ -56,11 +56,8 @@
 	logger *zap.Logger,
 	repository *Repository,
 	params *ProcessTargetTxParams,
-<<<<<<< HEAD
+	notionalCache *notional.NotionalCache,
 	postreSQLRepository PostgreSQLRepository,
-=======
-	notionalCache *notional.NotionalCache,
->>>>>>> 0607a9d8
 ) error {
 
 	feeDetail := calculateFeeDetail(params, logger, notionalCache)
@@ -168,7 +165,7 @@
 			RawFee: map[string]string{
 				"fee": strconv.FormatUint(params.SolanaFee.Fee, 10),
 			},
-			Fee: fee.String(),
+			Fee: fee,
 		}
 	}
 
