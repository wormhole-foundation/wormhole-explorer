--- conflicted
+++ resolved
@@ -102,7 +102,6 @@
 
 	event := msg.Data()
 
-<<<<<<< HEAD
 	// Do not process messages from PythNet
 	if event.ChainID == sdk.ChainIDPythNet {
 		if !msg.IsExpired() {
@@ -122,18 +121,10 @@
 		w.logger.Error("failed to determine whether the message was processed",
 			zap.String("vaaId", event.ID),
 			zap.Error(err),
-=======
-	// Check if the message is expired
-	if msg.IsExpired() {
-		w.logger.Warn("Message with VAA expired",
-			zap.String("vaaId", event.ID),
-			zap.Bool("isExpired", msg.IsExpired()),
->>>>>>> 93e1a724
 		)
 		msg.Failed()
 		return
 	}
-<<<<<<< HEAD
 	if processed {
 		w.logger.Warn("Message already processed - skipping",
 			zap.String("vaaId", event.ID),
@@ -150,12 +141,6 @@
 			zap.String("vaaId", event.ID),
 			zap.Bool("isExpired", msg.IsExpired()),
 		)
-=======
-
-	// Do not process messages from PythNet
-	if event.ChainID == sdk.ChainIDPythNet {
-		msg.Done()
->>>>>>> 93e1a724
 		return
 	}
 
