package consumer

import (
	"context"
	"errors"
	"github.com/wormhole-foundation/wormhole-explorer/common/client/cache/notional"
	"time"

	"github.com/wormhole-foundation/wormhole-explorer/common/pool"
	"github.com/wormhole-foundation/wormhole-explorer/txtracker/chains"
	"github.com/wormhole-foundation/wormhole-explorer/txtracker/internal/metrics"
	"github.com/wormhole-foundation/wormhole-explorer/txtracker/queue"
	"github.com/wormhole-foundation/wormhole/sdk/vaa"
	sdk "github.com/wormhole-foundation/wormhole/sdk/vaa"
	"go.uber.org/zap"
)

// Consumer consumer struct definition.
type Consumer struct {
<<<<<<< HEAD
	consumeFunc         queue.ConsumeFunc
	rpcpool             map[vaa.ChainID]*pool.Pool
	wormchainRpcPool    map[vaa.ChainID]*pool.Pool
	logger              *zap.Logger
	repository          *Repository
	metrics             metrics.Metrics
	p2pNetwork          string
	workersSize         int
	postreSQLRepository PostgreSQLRepository
=======
	consumeFunc      queue.ConsumeFunc
	rpcpool          map[vaa.ChainID]*pool.Pool
	wormchainRpcPool map[vaa.ChainID]*pool.Pool
	logger           *zap.Logger
	repository       *Repository
	metrics          metrics.Metrics
	p2pNetwork       string
	workersSize      int
	notionalCache    *notional.NotionalCache
>>>>>>> 0607a9d8
}

// New creates a new vaa consumer.
func New(consumeFunc queue.ConsumeFunc,
	rpcPool map[vaa.ChainID]*pool.Pool,
	wormchainRpcPool map[vaa.ChainID]*pool.Pool,
	logger *zap.Logger,
	repository *Repository,
	metrics metrics.Metrics,
	p2pNetwork string,
	workersSize int,
<<<<<<< HEAD
	postreSQLRepository PostgreSQLRepository,
) *Consumer {

	c := Consumer{
		consumeFunc:         consumeFunc,
		rpcpool:             rpcPool,
		wormchainRpcPool:    wormchainRpcPool,
		logger:              logger,
		repository:          repository,
		metrics:             metrics,
		p2pNetwork:          p2pNetwork,
		workersSize:         workersSize,
		postreSQLRepository: postreSQLRepository,
=======
	notionalCache *notional.NotionalCache,
) *Consumer {

	c := Consumer{
		consumeFunc:      consumeFunc,
		rpcpool:          rpcPool,
		wormchainRpcPool: wormchainRpcPool,
		logger:           logger,
		repository:       repository,
		metrics:          metrics,
		p2pNetwork:       p2pNetwork,
		workersSize:      workersSize,
		notionalCache:    notionalCache,
>>>>>>> 0607a9d8
	}

	return &c
}

// Start consumes messages from VAA queue, parse and store those messages in a repository.
func (c *Consumer) Start(ctx context.Context) {
	ch := c.consumeFunc(ctx)
	for i := 0; i < c.workersSize; i++ {
		go c.producerLoop(ctx, ch)
	}
}

func (c *Consumer) producerLoop(ctx context.Context, ch <-chan queue.ConsumerMessage) {

	for {
		select {
		case <-ctx.Done():
			return
		case msg := <-ch:
			c.logger.Debug("Received message", zap.String("vaaId", msg.Data().ID), zap.String("trackId", msg.Data().TrackID))
			switch msg.Data().Type {
			case queue.SourceChainEvent:
				c.processSourceTx(ctx, msg)
			case queue.TargetChainEvent:
				c.processTargetTx(ctx, msg)
			default:
				c.logger.Error("Unknown message type", zap.String("trackId", msg.Data().TrackID), zap.Any("type", msg.Data().Type))
			}
		}
	}
}

func (c *Consumer) processSourceTx(ctx context.Context, msg queue.ConsumerMessage) {

	event := msg.Data()

	// Do not process messages from PythNet
	if event.ChainID == sdk.ChainIDPythNet {
		msg.Done()
		c.logger.Debug("Skipping pythNet message", zap.String("trackId", event.TrackID), zap.String("vaaId", event.ID))
		return
	}

	if event.ChainID == sdk.ChainIDNear {
		msg.Done()
		c.logger.Warn("Skipping vaa from near", zap.String("trackId", event.TrackID), zap.String("vaaId", event.ID))
		return
	}

	start := time.Now()

	c.metrics.IncVaaUnfiltered(event.ChainID.String(), event.Source)

	// Process the VAA
	p := ProcessSourceTxParams{
		TrackID:       event.TrackID,
		Timestamp:     event.Timestamp,
		ID:            event.ID,    // digest
		VaaId:         event.VaaID, // {chain/address/sequence}
		ChainId:       event.ChainID,
		Emitter:       event.EmitterAddress,
		Sequence:      event.Sequence,
		TxHash:        event.TxHash,
		Vaa:           event.Vaa,
		IsVaaSigned:   event.IsVaaSigned,
		Metrics:       c.metrics,
		Overwrite:     event.Overwrite, // avoid processing the same transaction twice
		Source:        event.Source,
		SentTimestamp: msg.SentTimestamp(),
	}
<<<<<<< HEAD

	_, err := ProcessSourceTx(ctx, c.logger, c.rpcpool, c.wormchainRpcPool, c.repository, &p, c.p2pNetwork, c.postreSQLRepository)
=======
	_, err := ProcessSourceTx(ctx, c.logger, c.rpcpool, c.wormchainRpcPool, c.repository, &p, c.p2pNetwork, c.notionalCache)
>>>>>>> 0607a9d8

	// add vaa processing duration metrics
	c.metrics.AddVaaProcessedDuration(uint16(event.ChainID), time.Since(start).Seconds())

	elapsedLog := zap.Uint64("elapsedTime", uint64(time.Since(start).Milliseconds()))
	// Log a message informing the processing status
	if errors.Is(err, chains.ErrChainNotSupported) {
		msg.Done()
		c.logger.Info("Skipping VAA - chain not supported",
			zap.String("trackId", event.TrackID),
			zap.String("vaaId", event.ID),
			elapsedLog,
		)
	} else if errors.Is(err, ErrAlreadyProcessed) {
		msg.Done()
		c.logger.Warn("Origin message already processed - skipping",
			zap.String("trackId", event.TrackID),
			zap.String("vaaId", event.ID),
			elapsedLog,
		)
	} else if err != nil {
		msg.Failed()
		c.logger.Error("Failed to process originTx",
			zap.String("trackId", event.TrackID),
			zap.String("vaaId", event.ID),
			zap.Error(err),
			elapsedLog,
		)
	} else {
		msg.Done()
		c.logger.Info("Origin transaction processed successfully",
			zap.String("trackId", event.TrackID),
			zap.String("id", event.ID),
			elapsedLog,
		)
		c.metrics.IncOriginTxInserted(event.ChainID.String(), event.Source)
	}
}

func (c *Consumer) processTargetTx(ctx context.Context, msg queue.ConsumerMessage) {

	event := msg.Data()

	attr, ok := queue.GetAttributes[*queue.TargetChainAttributes](event)
	if !ok || attr == nil {
		msg.Failed()
		c.logger.Error("Failed to get attributes from message", zap.String("trackId", event.TrackID), zap.String("vaaId", event.ID))
		return
	}
	start := time.Now()

	// evm fee
	var evmFee *EvmFee
	if attr.GasUsed != nil && attr.EffectiveGasPrice != nil {
		evmFee = &EvmFee{
			GasUsed:           *attr.GasUsed,
			EffectiveGasPrice: *attr.EffectiveGasPrice,
		}
	}

	// solana fee
	var solanaFee *SolanaFee
	if attr.Fee != nil {
		solanaFee = &SolanaFee{
			Fee: *attr.Fee,
		}
	}

	// Process the VAA
	p := ProcessTargetTxParams{
		Source:         event.Source,
		TrackID:        event.TrackID,
		ID:             event.ID,    // digest
		VaaID:          event.VaaID, // {chain/address/sequence}
		ChainID:        event.ChainID,
		Emitter:        event.EmitterAddress,
		TxHash:         event.TxHash,
		BlockTimestamp: event.Timestamp,
		BlockHeight:    attr.BlockHeight,
		Method:         attr.Method,
		From:           attr.From,
		To:             attr.To,
		Status:         attr.Status,
		EvmFee:         evmFee,
		SolanaFee:      solanaFee,
		Metrics:        c.metrics,
		P2pNetwork:     c.p2pNetwork,
	}
<<<<<<< HEAD
	err := ProcessTargetTx(ctx, c.logger, c.repository, &p, c.postreSQLRepository)
=======
	err := ProcessTargetTx(ctx, c.logger, c.repository, &p, c.notionalCache)
>>>>>>> 0607a9d8

	elapsedLog := zap.Uint64("elapsedTime", uint64(time.Since(start).Milliseconds()))
	if err != nil {
		msg.Failed()
		c.logger.Error("Failed to process destinationTx",
			zap.String("trackId", event.TrackID),
			zap.String("vaaId", event.ID),
			zap.Error(err),
			elapsedLog,
		)
	} else {
		msg.Done()
		c.logger.Info("Destination transaction processed successfully",
			zap.String("trackId", event.TrackID),
			zap.String("id", event.ID),
			elapsedLog,
		)
	}
}<|MERGE_RESOLUTION|>--- conflicted
+++ resolved
@@ -17,17 +17,6 @@
 
 // Consumer consumer struct definition.
 type Consumer struct {
-<<<<<<< HEAD
-	consumeFunc         queue.ConsumeFunc
-	rpcpool             map[vaa.ChainID]*pool.Pool
-	wormchainRpcPool    map[vaa.ChainID]*pool.Pool
-	logger              *zap.Logger
-	repository          *Repository
-	metrics             metrics.Metrics
-	p2pNetwork          string
-	workersSize         int
-	postreSQLRepository PostgreSQLRepository
-=======
 	consumeFunc      queue.ConsumeFunc
 	rpcpool          map[vaa.ChainID]*pool.Pool
 	wormchainRpcPool map[vaa.ChainID]*pool.Pool
@@ -37,7 +26,7 @@
 	p2pNetwork       string
 	workersSize      int
 	notionalCache    *notional.NotionalCache
->>>>>>> 0607a9d8
+	postreSQLRepository PostgreSQLRepository
 }
 
 // New creates a new vaa consumer.
@@ -49,22 +38,8 @@
 	metrics metrics.Metrics,
 	p2pNetwork string,
 	workersSize int,
-<<<<<<< HEAD
+	notionalCache *notional.NotionalCache,
 	postreSQLRepository PostgreSQLRepository,
-) *Consumer {
-
-	c := Consumer{
-		consumeFunc:         consumeFunc,
-		rpcpool:             rpcPool,
-		wormchainRpcPool:    wormchainRpcPool,
-		logger:              logger,
-		repository:          repository,
-		metrics:             metrics,
-		p2pNetwork:          p2pNetwork,
-		workersSize:         workersSize,
-		postreSQLRepository: postreSQLRepository,
-=======
-	notionalCache *notional.NotionalCache,
 ) *Consumer {
 
 	c := Consumer{
@@ -77,7 +52,7 @@
 		p2pNetwork:       p2pNetwork,
 		workersSize:      workersSize,
 		notionalCache:    notionalCache,
->>>>>>> 0607a9d8
+		postreSQLRepository: postreSQLRepository,
 	}
 
 	return &c
@@ -149,12 +124,7 @@
 		Source:        event.Source,
 		SentTimestamp: msg.SentTimestamp(),
 	}
-<<<<<<< HEAD
-
-	_, err := ProcessSourceTx(ctx, c.logger, c.rpcpool, c.wormchainRpcPool, c.repository, &p, c.p2pNetwork, c.postreSQLRepository)
-=======
-	_, err := ProcessSourceTx(ctx, c.logger, c.rpcpool, c.wormchainRpcPool, c.repository, &p, c.p2pNetwork, c.notionalCache)
->>>>>>> 0607a9d8
+	_, err := ProcessSourceTx(ctx, c.logger, c.rpcpool, c.wormchainRpcPool, c.repository, &p, c.p2pNetwork, c.notionalCache,c.postreSQLRepository)
 
 	// add vaa processing duration metrics
 	c.metrics.AddVaaProcessedDuration(uint16(event.ChainID), time.Since(start).Seconds())
@@ -243,11 +213,7 @@
 		Metrics:        c.metrics,
 		P2pNetwork:     c.p2pNetwork,
 	}
-<<<<<<< HEAD
-	err := ProcessTargetTx(ctx, c.logger, c.repository, &p, c.postreSQLRepository)
-=======
-	err := ProcessTargetTx(ctx, c.logger, c.repository, &p, c.notionalCache)
->>>>>>> 0607a9d8
+	err := ProcessTargetTx(ctx, c.logger, c.repository, &p, c.notionalCache,c.postreSQLRepository)
 
 	elapsedLog := zap.Uint64("elapsedTime", uint64(time.Since(start).Milliseconds()))
 	if err != nil {
