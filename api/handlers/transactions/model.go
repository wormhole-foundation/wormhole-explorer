package transactions

import (
	"fmt"
	"time"

	"github.com/wormhole-foundation/wormhole-explorer/api/internal/pagination"
	sdk "github.com/wormhole-foundation/wormhole/sdk/vaa"
)

type Scorecards struct {
<<<<<<< HEAD

	// Number of VAAs emitted in the last 24 hours (includes Pyth messages).
	Messages24h string
=======
	// Total value locked in USD.
	Tvl string
>>>>>>> 3a445da1

	// Number of VAAs emitted since the creation of the network (does not include Pyth messages)
	TotalTxCount string

	//Volume transferred since the creation of the network, in USD.
	TotalTxVolume string

	// Number of VAAs emitted in the last 24 hours (does not include Pyth messages).
	TxCount24h string

	// Volume transferred through the token bridge in the last 24 hours, in USD.
	Volume24h string
}

// AssetDTO is used for the return value of the function `GetTopAssets`.
type AssetDTO struct {
	EmitterChain sdk.ChainID
	TokenChain   sdk.ChainID
	TokenAddress string
	Volume       string
}

// ChainPairDTO is used for the return value of the function `GetTopChainPairs`.
type ChainPairDTO struct {
	EmitterChain      sdk.ChainID
	DestinationChain  sdk.ChainID
	NumberOfTransfers string
}

// TopStatisticsTimeSpan is used as an input parameter for the functions `GetTopAssets` and `GetTopChainPairs`.
type TopStatisticsTimeSpan string

const (
	TimeSpan7Days  TopStatisticsTimeSpan = "7d"
	TimeSpan15Days TopStatisticsTimeSpan = "15d"
	TimeSpan30Days TopStatisticsTimeSpan = "30d"
)

// ParseTopStatisticsTimeSpan parses a string and returns a `TopAssetsTimeSpan`.
func ParseTopStatisticsTimeSpan(s string) (*TopStatisticsTimeSpan, error) {

	if s == string(TimeSpan7Days) ||
		s == string(TimeSpan15Days) ||
		s == string(TimeSpan30Days) {

		tmp := TopStatisticsTimeSpan(s)
		return &tmp, nil
	}

	return nil, fmt.Errorf("invalid time span: %s", s)
}

type GlobalTransactionDoc struct {
	ID            string         `bson:"_id" json:"id"`
	OriginTx      *OriginTx      `bson:"originTx" json:"originTx"`
	DestinationTx *DestinationTx `bson:"destinationTx" json:"destinationTx"`
}

// OriginTx representa a origin transaction.
type OriginTx struct {
	ChainID   sdk.ChainID `bson:"chainId" json:"chainId"`
	TxHash    string      `bson:"nativeTxHash" json:"txHash"`
	Timestamp *time.Time  `bson:"timestamp" json:"timestamp"`
	Status    string      `bson:"status" json:"status"`
}

// DestinationTx representa a destination transaction.
type DestinationTx struct {
	ChainID     sdk.ChainID `bson:"chainId" json:"chainId"`
	Status      string      `bson:"status" json:"status"`
	Method      string      `bson:"method" json:"method"`
	TxHash      string      `bson:"txHash" json:"txHash"`
	From        string      `bson:"from" json:"from"`
	To          string      `bson:"to" json:"to"`
	BlockNumber string      `bson:"blockNumber" json:"blockNumber"`
	Timestamp   *time.Time  `bson:"timestamp" json:"timestamp"`
	UpdatedAt   *time.Time  `bson:"updatedAt" json:"updatedAt"`
}

// TransactionUpdate represents a transaction document.
type TransactionUpdate struct {
}

// GlobalTransactionQuery respresent a query for the globalTransactions mongodb document.
type GlobalTransactionQuery struct {
	pagination.Pagination
	id string
}

// Query create a new VaaQuery with default pagination vaues.
func Query() *GlobalTransactionQuery {
	p := pagination.Default()
	return &GlobalTransactionQuery{Pagination: *p}
}

// SetId set the chainId field of the VaaQuery struct.
func (q *GlobalTransactionQuery) SetId(id string) *GlobalTransactionQuery {
	q.id = id
	return q
}

type TransactionCountQuery struct {
	TimeSpan      string
	SampleRate    string
	CumulativeSum bool
}

type TransactionCountResult struct {
	Time  time.Time `json:"time" mapstructure:"_time"`
	Count uint64    `json:"count" mapstructure:"_value"`
}

type ChainActivityResult struct {
	ChainSourceID      string `mapstructure:"emitter_chain"`
	ChainDestinationID string `mapstructure:"destination_chain"`
	Volume             uint64 `mapstructure:"volume"`
}

type ChainActivityQuery struct {
	Start      *time.Time
	End        *time.Time
	AppIDs     []string
	IsNotional bool
}

func (q *ChainActivityQuery) HasAppIDS() bool {
	return len(q.AppIDs) > 0
}

func (q *ChainActivityQuery) GetAppIDs() []string {
	return q.AppIDs
}

func (q *ChainActivityQuery) GetStart() time.Time {
	if q.Start == nil {
		return time.UnixMilli(0)
	}
	return *q.Start
}

func (q *ChainActivityQuery) GetEnd() time.Time {
	if q.End == nil {
		return time.Now()
	}
	return *q.End
}<|MERGE_RESOLUTION|>--- conflicted
+++ resolved
@@ -9,14 +9,9 @@
 )
 
 type Scorecards struct {
-<<<<<<< HEAD
 
 	// Number of VAAs emitted in the last 24 hours (includes Pyth messages).
 	Messages24h string
-=======
-	// Total value locked in USD.
-	Tvl string
->>>>>>> 3a445da1
 
 	// Number of VAAs emitted since the creation of the network (does not include Pyth messages)
 	TotalTxCount string
@@ -24,6 +19,9 @@
 	//Volume transferred since the creation of the network, in USD.
 	TotalTxVolume string
 
+ 	// Total value locked in USD.
+	Tvl string
+  
 	// Number of VAAs emitted in the last 24 hours (does not include Pyth messages).
 	TxCount24h string
 
