--- conflicted
+++ resolved
@@ -382,14 +382,11 @@
 
 	// build the result and return
 	scorecards := Scorecards{
-<<<<<<< HEAD
 		Messages24h:   messages24h,
-=======
-		Tvl:           tvl,
->>>>>>> 3a445da1
 		TotalTxCount:  totalTxCount,
 		TotalTxVolume: totalTxVolume,
-		TxCount24h:    txCount24h,
+		Tvl:           tvl,
+    TxCount24h:    txCount24h,
 		Volume24h:     volume24h,
 	}
 
