// Package governor handle the request of governor data from governor endpoint defined in the api.
package governor

import (
	"context"
	"fmt"
	"sort"
	"time"

	"github.com/pkg/errors"
	errs "github.com/wormhole-foundation/wormhole-explorer/api/internal/errors"
	"github.com/wormhole-foundation/wormhole-explorer/api/internal/pagination"
	"github.com/wormhole-foundation/wormhole/sdk/vaa"
	"go.mongodb.org/mongo-driver/bson"
	"go.mongodb.org/mongo-driver/mongo"
	"go.mongodb.org/mongo-driver/mongo/options"
	"go.uber.org/zap"
)

const minGuardianNum = 13

// Repository definition.
type Repository struct {
	db          *mongo.Database
	logger      *zap.Logger
	collections struct {
		governorConfig *mongo.Collection
		governorStatus *mongo.Collection
	}
}

// NewRepository create a new Repository.
func NewRepository(db *mongo.Database, logger *zap.Logger) *Repository {
	return &Repository{db: db,
		logger: logger.With(zap.String("module", "GovernorRepository")),
		collections: struct {
			governorConfig *mongo.Collection
			governorStatus *mongo.Collection
		}{
			governorConfig: db.Collection("governorConfig"),
			governorStatus: db.Collection("governorStatus"),
		},
	}
}

// GovernorQuery respresent a query for the governors mongodb documents.
type GovernorQuery struct {
	pagination.Pagination
	id string
}

// QueryGovernor create a new GovernorQuery with default pagination values.
func QueryGovernor() *GovernorQuery {
	page := pagination.Default()
	return &GovernorQuery{Pagination: *page}
}

// SetID set the id field of the GovernorQuery struct.
func (q *GovernorQuery) SetID(id string) *GovernorQuery {
	q.id = id
	return q
}

// SetPagination set the pagination field of the GovernorQuery struct.
func (q *GovernorQuery) SetPagination(p *pagination.Pagination) *GovernorQuery {
	q.Pagination = *p
	return q
}

func (q *GovernorQuery) toBSON() *bson.D {
	r := bson.D{}
	if q.id != "" {
		r = append(r, bson.E{Key: "_id", Value: q.id})
	}
	return &r
}

// FindGovConfigurations get a list of *GovConfig.
func (r *Repository) FindGovConfigurations(
	ctx context.Context,
	q *GovernorQuery,
) ([]*GovConfig, error) {

	sort := bson.D{{Key: "_id", Value: 1}}

	projection := bson.D{
		{Key: "createdAt", Value: 1},
		{Key: "updatedAt", Value: 1},
		{Key: "nodename", Value: "$parsedConfig.nodename"},
		{Key: "counter", Value: "$parsedConfig.counter"},
		{Key: "chains", Value: "$parsedConfig.chains"},
		{Key: "tokens", Value: "$parsedConfig.tokens"},
	}

	options := options.
		Find().
		SetProjection(projection).
		SetLimit(q.Limit).
		SetSkip(q.Skip).
		SetSort(sort)

	cur, err := r.collections.governorConfig.Find(ctx, q.toBSON(), options)
	if err != nil {
		requestID := fmt.Sprintf("%v", ctx.Value("requestid"))
		r.logger.Error("failed to execute Find command to get governor configurations",
			zap.Error(err),
			zap.Any("q", q),
			zap.String("requestID", requestID),
		)
		return nil, errors.WithStack(err)
	}

	var govConfigs []*GovConfig
	err = cur.All(ctx, &govConfigs)
	if err != nil {
		requestID := fmt.Sprintf("%v", ctx.Value("requestid"))
		r.logger.Error("failed to decode cursor into []*GovConfig",
			zap.Error(err),
			zap.Any("q", q),
			zap.String("requestID", requestID),
		)
		return nil, errors.WithStack(err)
	}

	return govConfigs, err
}

// FindGovernorStatus get a list of *GovStatus.
func (r *Repository) FindGovernorStatus(
	ctx context.Context,
	q *GovernorQuery,
) ([]*GovStatus, error) {

	sort := bson.D{{Key: q.SortBy, Value: q.GetSortInt()}}

	projection := bson.D{
		{Key: "createdAt", Value: 1},
		{Key: "updatedAt", Value: 1},
		{Key: "nodename", Value: "$parsedStatus.nodename"},
		{Key: "chains", Value: "$parsedStatus.chains"},
	}

	options := options.
		Find().
		SetProjection(projection).
		SetLimit(q.Limit).
		SetSkip(q.Skip).
		SetSort(sort)

	cur, err := r.collections.governorStatus.Find(ctx, q.toBSON(), options)
	if err != nil {
		requestID := fmt.Sprintf("%v", ctx.Value("requestid"))
		r.logger.Error("failed to execute Find command to get all governor status",
			zap.Error(err),
			zap.Any("q", q),
			zap.String("requestID", requestID),
		)
		return nil, errors.WithStack(err)
	}

	var govStatus []*GovStatus
	err = cur.All(ctx, &govStatus)
	if err != nil {
		requestID := fmt.Sprintf("%v", ctx.Value("requestid"))
		r.logger.Error("failed to decode cursor into []*GovStatus",
			zap.Error(err),
			zap.Any("q", q),
			zap.String("requestID", requestID),
		)
		return nil, errors.WithStack(err)
	}

	return govStatus, err
}

// FindOneGovernorStatus get a *GovStatus. The q parameter define the filter to apply to the query.
func (r *Repository) FindOneGovernorStatus(
	ctx context.Context,
	q *GovernorQuery,
) (*GovStatus, error) {

	projection := bson.D{
		{Key: "createdAt", Value: 1},
		{Key: "updatedAt", Value: 1},
		{Key: "nodename", Value: "$parsedStatus.nodename"},
		{Key: "chains", Value: "$parsedStatus.chains"},
	}

	options := options.
		FindOne().
		SetProjection(projection)

	var govConfig GovStatus
	err := r.collections.governorStatus.FindOne(ctx, q.toBSON(), options).Decode(&govConfig)
	if err != nil {
		if errors.Is(err, mongo.ErrNoDocuments) {
			return nil, errs.ErrNotFound
		}
		requestID := fmt.Sprintf("%v", ctx.Value("requestid"))
		r.logger.Error("failed to execute FindOne command to get governor status",
			zap.Error(err),
			zap.Any("q", q),
			zap.String("requestID", requestID),
		)
		return nil, errors.WithStack(err)
	}

	return &govConfig, err
}

// NotionalLimitQuery
type NotionalLimitQuery struct {
	pagination.Pagination
	id      string
	chainID vaa.ChainID
}

// QueryNotionalLimit create a new NotionalLimitQuery with default pagination values.
func QueryNotionalLimit() *NotionalLimitQuery {
	p := pagination.Default()
	return &NotionalLimitQuery{Pagination: *p}
}

// SetID set the id field of the NotionalLimitQuery struct.
func (q *NotionalLimitQuery) SetID(id string) *NotionalLimitQuery {
	q.id = id
	return q
}

// SetChain set the chainID field of the NotionalLimitQuery struct.
func (q *NotionalLimitQuery) SetChain(chainID vaa.ChainID) *NotionalLimitQuery {
	q.chainID = chainID
	return q
}

// SetPagination set the Pagination field of the NotionalLimitQuery struct.
func (q *NotionalLimitQuery) SetPagination(p *pagination.Pagination) *NotionalLimitQuery {
	q.Pagination = *p
	return q
}

// FindNotionalLimit get a list *NotionalLimit.
func (r *Repository) FindNotionalLimit(
	ctx context.Context,
	q *NotionalLimitQuery,
) ([]*NotionalLimit, error) {

	// agreggation stages to get notionalLimit for each chainID.
	matchStage1 := bson.D{{Key: "$match", Value: bson.D{}}}

	projectStage2 := bson.D{
		{Key: "$project", Value: bson.D{
			{Key: "chains", Value: "$parsedConfig.chains"},
		}},
	}

	unwindStage3 := bson.D{
		{Key: "$unwind", Value: "$chains"},
	}

	sortStage4 := bson.D{
		{Key: "$sort", Value: bson.D{
			{Key: "chains.chainid", Value: 1},
			{Key: "chains.notionallimit", Value: -1},
			{Key: "chains.bigtransactionsize", Value: -1},
		}},
	}

	groupStage5 := bson.D{
		{Key: "$group", Value: bson.D{
			{Key: "_id", Value: "$chains.chainid"},
			{Key: "notionalLimits", Value: bson.D{
				{Key: "$push", Value: bson.D{
					{Key: "notionalLimit", Value: "$chains.notionallimit"},
					{Key: "maxTransactionSize", Value: "$chains.bigtransactionsize"},
				}},
			}},
		}},
	}

	projectStage6 := bson.D{
		{Key: "$project", Value: bson.D{
			{Key: "chainId", Value: "$_id"},
			{Key: "notionalLimit", Value: bson.M{
				"$arrayElemAt": []interface{}{"$notionalLimits", minGuardianNum - 1},
			}},
		}},
	}

	projectStage7 := bson.D{
		{Key: "$project", Value: bson.D{
			{Key: "chainId", Value: 1},
			{Key: "notionalLimit", Value: "$notionalLimit.notionalLimit"},
			{Key: "maxTransactionSize", Value: "$notionalLimit.maxTransactionSize"},
		}},
	}

	sortStage8 := bson.D{
		{Key: "$sort", Value: bson.D{
			{Key: "chainId", Value: 1},
		}},
	}

	// define aggregate pipeline
	pipeLine := mongo.Pipeline{
		matchStage1,
		projectStage2,
		unwindStage3,
		sortStage4,
		groupStage5,
		projectStage6,
		projectStage7,
		sortStage8,
	}

	// execute aggregate operations.
	cur, err := r.collections.governorConfig.Aggregate(ctx, pipeLine)
	if err != nil {
		requestID := fmt.Sprintf("%v", ctx.Value("requestid"))
		r.logger.Error("failed to execute Aggregate command to get notional limit",
			zap.Error(err),
			zap.Any("q", q),
			zap.String("requestID", requestID),
		)
		return nil, errors.WithStack(err)
	}

	// decodes to NotionalLimit.
	var notionalLimits []*NotionalLimit
	err = cur.All(ctx, &notionalLimits)
	if err != nil {
		requestID := fmt.Sprintf("%v", ctx.Value("requestid"))
		r.logger.Error("failed to decode cursor into []*NotionalLimit",
			zap.Error(err),
			zap.Any("q", q),
			zap.String("requestID", requestID),
		)
		return nil, errors.WithStack(err)
	}

	// check records exists.
	if len(notionalLimits) == 0 {
		return nil, errs.ErrNotFound
	}

	return notionalLimits, nil
}

// GetNotionalLimitByChainID get a list *NotionalLimitDetail.
func (r *Repository) GetNotionalLimitByChainID(
	ctx context.Context,
	q *NotionalLimitQuery,
) ([]*NotionalLimitDetail, error) {

	// agreggation stages to get notionalLimit by chainID.
	matchStage1 := bson.D{{Key: "$match", Value: bson.D{}}}

	projectStage2 := bson.D{
		{Key: "$project", Value: bson.D{
			{Key: "_id", Value: 1},
			{Key: "createdAt", Value: 1},
			{Key: "updatedAt", Value: 1},
			{Key: "nodeName", Value: "$parsedConfig.nodename"},
			{Key: "parsedConfig.chains", Value: bson.D{
				{Key: "$filter", Value: bson.D{
					{Key: "input", Value: "$parsedConfig.chains"},
					{Key: "as", Value: "chain"},
					{Key: "cond", Value: bson.D{
						{Key: "$eq", Value: bson.A{"$$chain.chainid", q.chainID}},
					}},
				}},
			}},
		}},
	}

	projectStage3 := bson.D{
		{Key: "$project", Value: bson.D{
			{Key: "_id", Value: 1},
			{Key: "createdAt", Value: 1},
			{Key: "updatedAt", Value: 1},
			{Key: "nodeName", Value: 1},
			{Key: "notionalLimits", Value: bson.M{
				"$arrayElemAt": []interface{}{"$parsedConfig.chains", 0},
			}},
		}},
	}

	projectStage4 := bson.D{
		{Key: "$project", Value: bson.D{
			{Key: "_id", Value: 1},
			{Key: "createdAt", Value: 1},
			{Key: "updatedAt", Value: 1},
			{Key: "nodeName", Value: 1},
			{Key: "chainId", Value: "$notionalLimits.chainid"},
			{Key: "notionalLimit", Value: "$notionalLimits.notionallimit"},
			{Key: "maxTransactionSize", Value: "$notionalLimits.bigtransactionsize"},
		}},
	}

	pipeLine := mongo.Pipeline{
		matchStage1,
		projectStage2,
		projectStage3,
		projectStage4,
	}

	// execute aggregate operations.
	cur, err := r.collections.governorConfig.Aggregate(ctx, pipeLine)
	if err != nil {
		requestID := fmt.Sprintf("%v", ctx.Value("requestid"))
		r.logger.Error("failed to execute Aggregate command to get notional limit by chainID",
			zap.Error(err),
			zap.Any("q", q),
			zap.String("requestID", requestID),
		)
		return nil, errors.WithStack(err)
	}

	// decode to []NotionalLimitRecord.
	var notionalLimits []*NotionalLimitDetail
	err = cur.All(ctx, &notionalLimits)
	if err != nil {
		requestID := fmt.Sprintf("%v", ctx.Value("requestid"))
		r.logger.Error("failed to decode cursor into []*NotionalLimitDetail",
			zap.Error(err),
			zap.Any("q", q),
			zap.String("requestID", requestID),
		)
		return nil, errors.WithStack(err)
	}

	return notionalLimits, nil
}

// GetAvailableNotional get a list of *NotionalAvailable.
func (r *Repository) GetAvailableNotional(
	ctx context.Context,
	q *NotionalLimitQuery,
) ([]*NotionalAvailable, error) {

	// stage.
	matchStage1 := bson.D{{Key: "$match", Value: bson.D{}}}

	// project.
	projectStage2 := bson.D{
		{Key: "$project", Value: bson.D{
			{Key: "chains", Value: "$parsedStatus.chains"},
		}},
	}

	// deconstructs.
	unwindStage3 := bson.D{
		{Key: "$unwind", Value: "$chains"},
	}

	// sort.
	sortStage4 := bson.D{
		{Key: "$sort", Value: bson.D{
			{Key: "chains.chainid", Value: 1},
			{Key: "chains.remainingavailablenotional", Value: -1},
		}},
	}

	// group.
	groupStage5 := bson.D{
		{Key: "$group", Value: bson.D{
			{Key: "_id", Value: "$chains.chainid"},
			{Key: "availableNotionals", Value: bson.D{
				{Key: "$push", Value: bson.D{
					{Key: "availableNotional", Value: "$chains.remainingavailablenotional"},
				}},
			}},
		}},
	}

	// project.
	projectStage6 := bson.D{
		{Key: "$project", Value: bson.D{
			{Key: "chainId", Value: "$_id"},
			{Key: "availableNotional", Value: bson.M{
				"$arrayElemAt": []interface{}{"$availableNotionals", minGuardianNum - 1},
			}},
		}},
	}

	// projects.
	projectStage7 := bson.D{
		{Key: "$project", Value: bson.D{
			{Key: "chainId", Value: 1},
			{Key: "availableNotional", Value: "$availableNotional.availableNotional"},
		}},
	}

	// sort stage
	sortStage8 := bson.D{
		{Key: "$sort", Value: bson.D{
			{Key: "chainId", Value: 1},
		}},
	}

	pipeLine := mongo.Pipeline{
		matchStage1,
		projectStage2,
		unwindStage3,
		sortStage4,
		groupStage5,
		projectStage6,
		projectStage7,
		sortStage8,
	}

	// execute aggregate operations.
	cur, err := r.collections.governorStatus.Aggregate(ctx, pipeLine)
	if err != nil {
		requestID := fmt.Sprintf("%v", ctx.Value("requestid"))
		r.logger.Error("failed to execute Aggregate command to get available notional",
			zap.Error(err),
			zap.Any("q", q),
			zap.String("requestID", requestID),
		)
		return nil, errors.WithStack(err)
	}

	// decode to []NotionalLimitRecord.
	var notionalAvailables []*NotionalAvailable
	err = cur.All(ctx, &notionalAvailables)
	if err != nil {
		requestID := fmt.Sprintf("%v", ctx.Value("requestid"))
		r.logger.Error("failed to decode cursor into []*NotionalAvailable",
			zap.Error(err),
			zap.Any("q", q),
			zap.String("requestID", requestID),
		)
		return nil, errors.WithStack(err)
	}

	// check exists records
	if len(notionalAvailables) == 0 {
		return nil, errs.ErrNotFound
	}

	return notionalAvailables, nil
}

// GetAvailableNotionalByChainID get a list of *NotionalAvailableDetail.
func (r *Repository) GetAvailableNotionalByChainID(
	ctx context.Context,
	q *NotionalLimitQuery,
) ([]*NotionalAvailableDetail, error) {

<<<<<<< HEAD
	// sort documents in order to return deterministic output
	sortStage1 := bson.D{
		{
			Key: "$sort",
			Value: bson.D{
				{Key: "_id", Value: 1},
			},
		},
	}
=======
	// stage definitions.
	matchStage1 := bson.D{{Key: "$match", Value: bson.D{}}}
>>>>>>> cd99c446

	// projection
	projectStage2 := bson.D{
		{Key: "$project", Value: bson.D{
			{Key: "_id", Value: 1},
			{Key: "createdAt", Value: 1},
			{Key: "updatedAt", Value: 1},
			{Key: "nodeName", Value: "$parsedStatus.nodename"},
			{Key: "parsedStatus.chains", Value: bson.D{
				{Key: "$filter", Value: bson.D{
					{Key: "input", Value: "$parsedStatus.chains"},
					{Key: "as", Value: "chain"},
					{Key: "cond", Value: bson.D{
						{Key: "$eq", Value: bson.A{"$$chain.chainid", q.chainID}},
					}},
				}},
			}},
		}},
	}

	// projection
	projectStage3 := bson.D{
		{Key: "$project", Value: bson.D{
			{Key: "_id", Value: 1},
			{Key: "createdAt", Value: 1},
			{Key: "updatedAt", Value: 1},
			{Key: "nodeName", Value: 1},
			{Key: "availableNotional", Value: bson.M{
				"$arrayElemAt": []interface{}{"$parsedStatus.chains", 0},
			}},
		}},
	}

	// projection
	projectStage4 := bson.D{
		{Key: "$project", Value: bson.D{
			{Key: "_id", Value: 1},
			{Key: "createdAt", Value: 1},
			{Key: "updatedAt", Value: 1},
			{Key: "nodeName", Value: 1},
			{Key: "chainId", Value: "$availableNotional.chainid"},
			{Key: "availableNotional", Value: "$availableNotional.remainingavailablenotional"},
		}},
	}

	// skip initial pages
	skipStage5 := bson.D{{"$skip", q.Pagination.Skip}}

	// limit size of results
	limitStage6 := bson.D{{"$limit", q.Pagination.Limit}}

	pipeLine := mongo.Pipeline{
		sortStage1,
		projectStage2,
		projectStage3,
		projectStage4,
		skipStage5,
		limitStage6,
	}

	// execute aggregate operations.
	cur, err := r.collections.governorStatus.Aggregate(ctx, pipeLine)
	if err != nil {
		requestID := fmt.Sprintf("%v", ctx.Value("requestid"))
		r.logger.Error("failed to execute Aggregate command to get available notional by chainID",
			zap.Error(err),
			zap.Any("q", q),
			zap.String("requestID", requestID),
		)
		return nil, errors.WithStack(err)
	}

	// decode to []NotionalLimitRecord.
	var notionalAvailability []*NotionalAvailableDetail
	err = cur.All(ctx, &notionalAvailability)
	if err != nil {
		requestID := fmt.Sprintf("%v", ctx.Value("requestid"))
		r.logger.Error("failed to decode cursor into []*NotionalAvailableDetail",
			zap.Error(err),
			zap.Any("q", q),
			zap.String("requestID", requestID),
		)
		return nil, errors.WithStack(err)
	}

	return notionalAvailability, nil
}

// GetMaxNotionalAvailableByChainID get a *MaxNotionalAvailableRecord.
func (r *Repository) GetMaxNotionalAvailableByChainID(
	ctx context.Context,
	q *NotionalLimitQuery,
) (*MaxNotionalAvailableRecord, error) {

	// stage definitions.
	matchStage1 := bson.D{{Key: "$match", Value: bson.D{}}}

	// projection
	projectStage2 := bson.D{
		{Key: "$project", Value: bson.D{
			{Key: "_id", Value: 1},
			{Key: "createdAt", Value: 1},
			{Key: "updatedAt", Value: 1},
			{Key: "nodeName", Value: "$parsedStatus.nodename"},
			{Key: "parsedStatus.chains", Value: bson.D{
				{Key: "$filter", Value: bson.D{
					{Key: "input", Value: "$parsedStatus.chains"},
					{Key: "as", Value: "chain"},
					{Key: "cond", Value: bson.D{
						{Key: "$eq", Value: bson.A{"$$chain.chainid", q.chainID}},
					}},
				}},
			}},
		}},
	}

	// projection
	projectStage3 := bson.D{
		{Key: "$project", Value: bson.D{
			{Key: "_id", Value: 1},
			{Key: "createdAt", Value: 1},
			{Key: "updatedAt", Value: 1},
			{Key: "nodeName", Value: 1},
			{Key: "availableNotional", Value: bson.M{
				"$arrayElemAt": []interface{}{"$parsedStatus.chains", 0},
			}},
		}},
	}

	// projection
	projectStage4 := bson.D{
		{Key: "$project", Value: bson.D{
			{Key: "_id", Value: 1},
			{Key: "createdAt", Value: 1},
			{Key: "updatedAt", Value: 1},
			{Key: "nodeName", Value: 1},
			{Key: "chainId", Value: "$availableNotional.chainid"},
			{Key: "availableNotional", Value: "$availableNotional.remainingavailablenotional"},
			{Key: "emitters", Value: "$availableNotional.emitters"},
		}},
	}

	// TODO: CHECK
	sortStage5 := bson.D{
		{Key: "$sort", Value: bson.D{
			{Key: "availableNotional", Value: -1},
		}},
	}

	pipeLine := mongo.Pipeline{
		matchStage1,
		projectStage2,
		projectStage3,
		projectStage4,
		sortStage5,
	}

	// execute aggregate operations.
	cur, err := r.collections.governorStatus.Aggregate(ctx, pipeLine)
	if err != nil {
		requestID := fmt.Sprintf("%v", ctx.Value("requestid"))
		r.logger.Error("failed to execute Aggregate command to get maximun available notional by chainID",
			zap.Error(err),
			zap.Any("q", q),
			zap.String("requestID", requestID),
		)
		return nil, errors.WithStack(err)
	}

	// decode to []NotionalLimitRecord.
	var rows []*MaxNotionalAvailableRecord
	err = cur.All(ctx, &rows)
	if err != nil {
		requestID := fmt.Sprintf("%v", ctx.Value("requestid"))
		r.logger.Error("failed to decode cursor into []*MaxNotionalAvailableRecord",
			zap.Error(err),
			zap.Any("q", q),
			zap.String("requestID", requestID),
		)
		return nil, errors.WithStack(err)
	}

	// check exists records
	if len(rows) == 0 {
		return nil, errs.ErrNotFound
	}

	if len(rows) < minGuardianNum {
		return nil, errs.ErrNotFound
	}

	maxNotionalLimit := rows[minGuardianNum-1]
	return maxNotionalLimit, nil
}

// EnqueuedVaaQuery respresent a query for enqueuedVaa queries.
type EnqueuedVaaQuery struct {
	pagination.Pagination
	id      string
	chainID vaa.ChainID
}

// QueryEnqueuedVaa create a new EnqueuedVaaQuery with default pagination values.
func QueryEnqueuedVaa() *EnqueuedVaaQuery {
	page := pagination.Default()
	return &EnqueuedVaaQuery{Pagination: *page}
}

// SetID set the id field of the EnqueuedVaaQuery struct.
func (q *EnqueuedVaaQuery) SetID(id string) *EnqueuedVaaQuery {
	q.id = id
	return q
}

// SetChain set the chainID field of the EnqueuedVaaQuery struct.
func (q *EnqueuedVaaQuery) SetChain(chainID vaa.ChainID) *EnqueuedVaaQuery {
	q.chainID = chainID
	return q
}

// SetPagination set the pagination field of the EnqueuedVaaQuery struct.
func (q *EnqueuedVaaQuery) SetPagination(p *pagination.Pagination) *EnqueuedVaaQuery {
	q.Pagination = *p
	return q
}

// GetEnqueueVass get a list of *EnqueuedVaas.
func (r *Repository) GetEnqueueVass(ctx context.Context, q *EnqueuedVaaQuery) ([]*EnqueuedVaas, error) {

	// match stage.
	matchStage1 := bson.D{{Key: "$match", Value: bson.D{}}}

	// match project.
	projectStage2 := bson.D{
		{Key: "$project", Value: bson.D{
			{Key: "chains", Value: "$parsedStatus.chains"},
		}},
	}

	// match unwind.
	unwindStage3 := bson.D{
		{Key: "$unwind", Value: "$chains"},
	}

	// match project.
	projectStage4 := bson.D{
		{Key: "$project", Value: bson.D{
			{Key: "_id", Value: 1},
			{Key: "chainId", Value: "$chains.chainid"},
			{Key: "emitters", Value: "$chains.emitters"},
		}},
	}

	// match group.
	groupStage5 := bson.D{
		{Key: "$group", Value: bson.D{
			{Key: "_id", Value: "$chainId"},
			{Key: "emitters", Value: bson.D{
				{Key: "$push", Value: bson.D{
					{Key: "emitterAddress", Value: bson.M{
						"$arrayElemAt": []interface{}{"$emitters.emitteraddress", 0},
					}},
					{Key: "enqueuedVaas", Value: bson.M{
						"$arrayElemAt": []interface{}{"$emitters.enqueuedvaas", 0},
					}},
				}},
			}},
		}},
	}

	pipeLine := mongo.Pipeline{
		matchStage1,
		projectStage2,
		unwindStage3,
		projectStage4,
		groupStage5,
	}

	cur, err := r.collections.governorStatus.Aggregate(ctx, pipeLine)
	if err != nil {
		requestID := fmt.Sprintf("%v", ctx.Value("requestid"))
		r.logger.Error("failed to execute Aggregate command to get enqueued vaas",
			zap.Error(err),
			zap.Any("q", q),
			zap.String("requestID", requestID),
		)
		return nil, errors.WithStack(err)
	}

	var rows []struct {
		ID       vaa.ChainID `bson:"_id"`
		Emitters []*struct {
			Address      string `bson:"emitterAddress"`
			EnqueuedVaas []*struct {
				Sequence      string     `bson:"sequence"`
				ReleaseTime   *time.Time `bson:"releasetime"`
				NotionalValue int64      `bson:"notionalValue"`
				TxHash        string     `bson:"txhash"`
			} `bson:"enqueuedVaas"`
		} `bson:"emitters"`
	}

	// decode query response.
	err = cur.All(ctx, &rows)
	if err != nil {
		requestID := fmt.Sprintf("%v", ctx.Value("requestid"))
		r.logger.Error("failed to decode cursor into rows",
			zap.Error(err),
			zap.Any("q", q),
			zap.String("requestID", requestID),
		)
		return nil, errors.WithStack(err)
	}

	// TODO: Change this logic to mongo query code.
	// proecess and build the response.
	keys := map[string]string{}
	enqueuedVaas := []*EnqueuedVaa{}
	for _, row := range rows {
		chainID := row.ID
		emiiterAddress := row.Emitters
		for _, ea := range emiiterAddress {
			emitterAddress := ea.Address
			enqueuedVaa := ea.EnqueuedVaas
			for _, v := range enqueuedVaa {
				key := fmt.Sprintf("%s/%s/%s", emitterAddress, v.Sequence, v.TxHash)
				if _, ok := keys[key]; !ok {
					enqueuedVaa := EnqueuedVaa{
						ChainID:        chainID,
						EmitterAddress: emitterAddress,
						Sequence:       v.Sequence,
						NotionalValue:  v.NotionalValue,
						TxHash:         v.TxHash,
					}
					enqueuedVaas = append(enqueuedVaas, &enqueuedVaa)
					keys[key] = key
				}
			}
		}
	}

	// group by chainID.
	enqueuedVaasGroupedByChainID := map[vaa.ChainID][]*EnqueuedVaa{}
	for _, f := range enqueuedVaas {
		if _, ok := enqueuedVaasGroupedByChainID[f.ChainID]; !ok {
			enqueuedVaasGroupedByChainID[f.ChainID] = []*EnqueuedVaa{f}
		} else {
			fr := enqueuedVaasGroupedByChainID[f.ChainID]
			fr = append(fr, f)
			enqueuedVaasGroupedByChainID[f.ChainID] = fr
		}
	}

	// create response.
	response := []*EnqueuedVaas{}
	for k, v := range enqueuedVaasGroupedByChainID {
		r := EnqueuedVaas{
			ChainID:     k,
			EnqueuedVaa: v,
		}
		response = append(response, &r)
	}

	return response, nil
}

// GetEnqueueVassByChainID get a list of *EnqueuedVaaDetail by chainID.
func (r *Repository) GetEnqueueVassByChainID(
	ctx context.Context,
	q *EnqueuedVaaQuery,
) ([]*EnqueuedVaaDetail, error) {

	// stage definitions.
	matchStage1 := bson.D{{Key: "$match", Value: bson.D{}}}

	// project stage.
	projectStage2 := bson.D{
		{Key: "$project", Value: bson.D{
			{Key: "_id", Value: 1},
			{Key: "createdAt", Value: 1},
			{Key: "updatedAt", Value: 1},
			{Key: "nodeName", Value: "$parsedStatus.nodename"},
			{Key: "parsedStatus.chains", Value: bson.D{
				{Key: "$filter", Value: bson.D{
					{Key: "input", Value: "$parsedStatus.chains"},
					{Key: "as", Value: "chain"},
					{Key: "cond", Value: bson.D{
						{Key: "$eq", Value: bson.A{"$$chain.chainid", q.chainID}},
					}},
				}},
			}},
		}},
	}

	// project stage.
	projectStage3 := bson.D{
		{Key: "$project", Value: bson.D{
			{Key: "_id", Value: 1},
			{Key: "createdAt", Value: 1},
			{Key: "updatedAt", Value: 1},
			{Key: "nodeName", Value: 1},
			{Key: "emitters", Value: "$parsedStatus.chains.emitters"},
		}},
	}

	// unwind stage.
	unwindStage4 := bson.D{
		{Key: "$unwind", Value: "$emitters"},
	}

	// group stage.
	groupStage5 := bson.D{
		{Key: "$group", Value: bson.D{
			{Key: "_id", Value: bson.M{
				"$arrayElemAt": []interface{}{"$emitters.emitteraddress", 0},
			}},
			{Key: "enqueuedVaas", Value: bson.D{
				{Key: "$push", Value: bson.D{
					{Key: "enqueuedVaa", Value: "$emitters.enqueuedvaas"},
				}},
			}},
		}},
	}

	pipeline := mongo.Pipeline{
		matchStage1,
		projectStage2,
		projectStage3,
		unwindStage4,
		groupStage5,
	}

	cur, err := r.collections.governorStatus.Aggregate(ctx, pipeline)
	if err != nil {
		requestID := fmt.Sprintf("%v", ctx.Value("requestid"))
		r.logger.Error("failed to execute Aggregate command to get enqueued vaas by chainID",
			zap.Error(err),
			zap.Any("q", q),
			zap.String("requestID", requestID),
		)
		return nil, errors.WithStack(err)
	}

	// decode query response.
	var rows []*struct {
		ID           string `bson:"_id"`
		EnqueuedVaas []*struct {
			EnqueuedVaas [][]*struct {
				Sequence      string `bson:"sequence"`
				ReleaseTime   int64  `bson:"releasetime"`
				NotionalValue int64  `bson:"notionalValue"`
				TxHash        string `bson:"txhash"`
			} `bson:"enqueuedVaa"`
		} `bson:"enqueuedVaas"`
	}
	err = cur.All(ctx, &rows)
	if err != nil {
		requestID := fmt.Sprintf("%v", ctx.Value("requestid"))
		r.logger.Error("failed to decode cursor into rows",
			zap.Error(err),
			zap.Any("q", q),
			zap.String("requestID", requestID),
		)
		return nil, errors.WithStack(err)
	}

	// TODO: Change this logic to mongo query code.

	// build response.
	keys := map[string]string{}
	response := []*EnqueuedVaaDetail{}
	for _, row := range rows {
		emitterAddress := row.ID
		enqueuedVaas := row.EnqueuedVaas
		for _, ev := range enqueuedVaas {
			for _, v := range ev.EnqueuedVaas[0] {
				key := fmt.Sprintf("%s/%s/%s", emitterAddress, v.Sequence, v.TxHash)
				if _, ok := keys[key]; !ok {
					fr := EnqueuedVaaDetail{
						ChainID:        q.chainID,
						EmitterAddress: emitterAddress,
						Sequence:       v.Sequence,
						NotionalValue:  v.NotionalValue,
						TxHash:         v.TxHash,
						ReleaseTime:    v.ReleaseTime,
					}
					response = append(response, &fr)
					keys[key] = key
				}
			}
		}
	}

	if len(response) == 0 {
		return nil, errs.ErrNotFound
	}

	// sort response by sequence.
	sort.Slice(response, func(i, j int) bool {
		return response[i].Sequence < response[j].Sequence
	})
	return response, nil
}

// GetGovernorLimit get a list of *GovernorLimit.
func (r *Repository) GetGovernorLimit(
	ctx context.Context,
	q *GovernorQuery,
) ([]*GovernorLimit, error) {

	// lookup.
	lookupStage1 := bson.D{
		{Key: "$lookup", Value: bson.D{
			{Key: "from", Value: "governorStatus"},
			{Key: "localField", Value: "_id"},
			{Key: "foreignField", Value: "_id"},
			{Key: "as", Value: "status"},
		}},
	}

	// unwind.
	unwindStage2 := bson.D{
		{Key: "$unwind", Value: "$status"},
	}

	projectStage3 := bson.D{
		{Key: "$project", Value: bson.D{
			{Key: "configChains", Value: "$parsedConfig.chains"},
			{Key: "statusChains", Value: "$status.parsedStatus.chains"},
		}},
	}

	unwindStage4 := bson.D{
		{Key: "$unwind", Value: "$configChains"},
	}

	unwindStage5 := bson.D{
		{Key: "$unwind", Value: "$statusChains"},
	}

	matchStage6 := bson.D{
		{Key: "$match", Value: bson.D{
			{Key: "$expr", Value: bson.D{
				{Key: "$eq", Value: bson.A{"$configChains.chainid", "$statusChains.chainid"}},
			}},
		}},
	}

	groupStage7 := bson.D{
		{Key: "$group", Value: bson.D{
			{Key: "_id", Value: "$configChains.chainid"},
			{Key: "notionalLimits", Value: bson.D{
				{Key: "$push", Value: bson.D{
					{Key: "notionalLimit", Value: "$configChains.notionallimit"},
				}},
			}},
			{Key: "maxTransactionSizes", Value: bson.D{
				{Key: "$push", Value: bson.D{
					{Key: "maxTransactionSize", Value: "$configChains.bigtransactionsize"},
				}},
			}},
			{Key: "availableNotionals", Value: bson.D{
				{Key: "$push", Value: bson.D{
					{Key: "availableNotional", Value: "$statusChains.remainingavailablenotional"},
				}},
			}},
		}},
	}

	projectStage8 := bson.D{
		{Key: "$project", Value: bson.D{
			{Key: "notionalLimits", Value: bson.D{
				{Key: "$sortArray", Value: bson.D{
					{Key: "input", Value: "$notionalLimits"},
					{Key: "sortBy", Value: bson.D{
						{Key: "notionalLimit", Value: -1},
					}},
				}},
			}},
			{Key: "maxTransactionSizes", Value: bson.D{
				{Key: "$sortArray", Value: bson.D{
					{Key: "input", Value: "$maxTransactionSizes"},
					{Key: "sortBy", Value: bson.D{
						{Key: "maxTransactionSize", Value: -1},
					}},
				}},
			}},
			{Key: "availableNotionals", Value: bson.D{
				{Key: "$sortArray", Value: bson.D{
					{Key: "input", Value: "$availableNotionals"},
					{Key: "sortBy", Value: bson.D{
						{Key: "availableNotional", Value: -1},
					}},
				}},
			}},
		}},
	}

	projectStage9 := bson.D{
		{Key: "$project", Value: bson.D{
			{Key: "notionalLimit", Value: bson.M{
				"$arrayElemAt": []interface{}{"$notionalLimits", minGuardianNum - 1},
			}},
			{Key: "maxTransactionSize", Value: bson.M{
				"$arrayElemAt": []interface{}{"$maxTransactionSizes", minGuardianNum - 1},
			}},
			{Key: "availableNotional", Value: bson.M{
				"$arrayElemAt": []interface{}{"$availableNotionals", minGuardianNum - 1},
			}},
		}},
	}

	projectStage10 := bson.D{
		{Key: "$project", Value: bson.D{
			{Key: "chainId", Value: "$_id"},
			{Key: "notionalLimit", Value: "$notionalLimit.notionalLimit"},
			{Key: "maxTransactionSize", Value: "$maxTransactionSize.maxTransactionSize"},
			{Key: "availableNotional", Value: "$availableNotional.availableNotional"},
		}},
	}

	sortStage11 := bson.D{
		{Key: "$sort", Value: bson.D{
			{Key: "chainId", Value: 1},
		}},
	}

	// define aggregate pipeline
	pipeline := mongo.Pipeline{
		lookupStage1,
		unwindStage2,
		projectStage3,
		unwindStage4,
		unwindStage5,
		matchStage6,
		groupStage7,
		projectStage8,
		projectStage9,
		projectStage10,
		sortStage11,
	}

	// skip initial results
	if q.Pagination.Skip != 0 {
		pipeline = append(pipeline, bson.D{
			{"$skip", q.Pagination.Skip},
		})
	}

	// limit size of results
	pipeline = append(pipeline, bson.D{
		{"$limit", q.Pagination.Limit},
	})

	// execute aggregate operations.
	cur, err := r.collections.governorConfig.Aggregate(ctx, pipeline)
	if err != nil {
		requestID := fmt.Sprintf("%v", ctx.Value("requestid"))
		r.logger.Error("failed to execute Aggregate command to get governor limit",
			zap.Error(err),
			zap.Any("q", q),
			zap.String("requestID", requestID),
		)
		return nil, errors.WithStack(err)
	}

	// decodes to RawDocRecord.
	var governorLimits []*GovernorLimit
	err = cur.All(ctx, &governorLimits)
	if err != nil {
		requestID := fmt.Sprintf("%v", ctx.Value("requestid"))
		r.logger.Error("failed to decode cursor into []*GovernorLimit",
			zap.Error(err),
			zap.Any("q", q),
			zap.String("requestID", requestID),
		)
		return nil, errors.WithStack(err)
	}

	return governorLimits, nil
}

// GetAvailNotionByChain get the limits by chainID.
//
// In this version returns the minimum value of the availableNotional per chainID
// by analyzing the data of all guardian nodes.
func (r *Repository) GetAvailNotionByChain(
	ctx context.Context,
) ([]*AvailableNotionalByChain, error) {

	lookupStage1 := bson.D{
		{Key: "$lookup", Value: bson.D{
			{Key: "from", Value: "governorStatus"},
			{Key: "localField", Value: "_id"},
			{Key: "foreignField", Value: "_id"},
			{Key: "as", Value: "status"},
		}},
	}

	unwindStage2 := bson.D{
		{Key: "$unwind", Value: "$status"},
	}

	projectStage3 := bson.D{
		{Key: "$project", Value: bson.D{
			{Key: "configChains", Value: "$parsedConfig.chains"},
			{Key: "statusChains", Value: "$status.parsedStatus.chains"},
		}},
	}

	unwindStage4 := bson.D{
		{Key: "$unwind", Value: "$configChains"},
	}

	unwindStage5 := bson.D{
		{Key: "$unwind", Value: "$statusChains"},
	}

	matchStage6 := bson.D{
		{Key: "$match", Value: bson.D{
			{Key: "$expr", Value: bson.D{
				{Key: "$eq", Value: bson.A{"$configChains.chainid", "$statusChains.chainid"}},
			}},
		}},
	}

	groupStage7 := bson.D{
		{Key: "$group", Value: bson.D{
			{Key: "_id", Value: "$configChains.chainid"},
			{Key: "notionalLimits", Value: bson.D{
				{Key: "$push", Value: bson.D{
					{Key: "notionalLimit", Value: "$configChains.notionallimit"},
					{Key: "maxTransactionSize", Value: "$configChains.bigtransactionsize"},
					{Key: "availableNotional", Value: "$statusChains.remainingavailablenotional"},
				}},
			}},
		}},
	}

	projectStage8 := bson.D{
		{Key: "$project", Value: bson.D{
			{Key: "governorLimit", Value: bson.D{
				{Key: "$sortArray", Value: bson.D{
					{Key: "input", Value: "$notionalLimits"},
					{Key: "sortBy", Value: bson.D{
						{Key: "availableNotional", Value: 1},
					}},
				}},
			}},
		}},
	}

	projectStage9 := bson.D{
		{Key: "$project", Value: bson.D{
			{Key: "governorLimit", Value: bson.M{
				"$arrayElemAt": []interface{}{"$governorLimit", 0},
			}},
		}},
	}

	projectStage10 := bson.D{
		{Key: "$project", Value: bson.D{
			{Key: "chainId", Value: "$_id"},
			{Key: "notionalLimit", Value: "$governorLimit.notionalLimit"},
			{Key: "maxTransactionSize", Value: "$governorLimit.maxTransactionSize"},
			{Key: "availableNotional", Value: "$governorLimit.availableNotional"},
		}},
	}

	sortStage11 := bson.D{
		{Key: "$sort", Value: bson.D{
			{Key: "chainId", Value: 1},
		}},
	}

	// define aggregate pipeline
	pipeLine := mongo.Pipeline{
		lookupStage1,
		unwindStage2,
		projectStage3,
		unwindStage4,
		unwindStage5,
		matchStage6,
		groupStage7,
		projectStage8,
		projectStage9,
		projectStage10,
		sortStage11,
	}

	// execute aggregate operations.
	cur, err := r.collections.governorConfig.Aggregate(ctx, pipeLine)
	if err != nil {
		requestID := fmt.Sprintf("%v", ctx.Value("requestid"))
		r.logger.Error("failed to execute Aggregate command to get governor limit",
			zap.Error(err),
			zap.String("requestID", requestID),
		)
		return nil, errors.WithStack(err)
	}

	// decodes to GovernorLimitV2.
	var availbleNotional []*AvailableNotionalByChain
	err = cur.All(ctx, &availbleNotional)
	if err != nil {
		requestID := fmt.Sprintf("%v", ctx.Value("requestid"))
		r.logger.Error("failed to decode cursor into []*AvailableNotionalByChain",
			zap.Error(err),
			zap.String("requestID", requestID),
		)
		return nil, errors.WithStack(err)
	}

	// check exists records
	if len(availbleNotional) == 0 {
		return nil, errs.ErrNotFound
	}

	return availbleNotional, nil
}

// GetTokenList get token lists.
func (r *Repository) GetTokenList(ctx context.Context) ([]*TokenList, error) {

	projectStage1 := bson.D{
		{Key: "$project", Value: bson.D{
			{Key: "tokens", Value: "$parsedConfig.tokens"},
		}},
	}
	unwindStage2 := bson.D{
		{Key: "$unwind", Value: "$tokens"},
	}
	projectStage3 := bson.D{
		{Key: "$project", Value: bson.D{
			{Key: "originaddress", Value: "$tokens.originaddress"},
			{Key: "originchainid", Value: "$tokens.originchainid"},
			{Key: "price", Value: "$tokens.price"},
		}},
	}
	groupStage4 := bson.D{
		{Key: "$group", Value: bson.D{
			{Key: "_id", Value: bson.D{
				{Key: "originaddress", Value: "$originaddress"},
				{Key: "originchainid", Value: "$originchainid"},
			}},
			{Key: "prices", Value: bson.D{
				{Key: "$push", Value: bson.D{
					{Key: "price", Value: "$price"},
				}},
			}},
		}},
	}
	unwindStage5 := bson.D{
		{Key: "$unwind", Value: "$prices"},
	}

	groupStage6 := bson.D{
		{Key: "$group", Value: bson.D{
			{Key: "_id", Value: bson.D{
				{Key: "_id", Value: "$_id"},
				{Key: "prices", Value: "$prices"},
			}},
			{Key: "count", Value: bson.D{
				{Key: "$sum", Value: 1},
			}},
		}},
	}
	sortStage7 := bson.D{
		{Key: "$sort", Value: bson.D{
			{Key: "_id._id.originchainid", Value: 1},
			{Key: "_id._id.originaddress", Value: 1},
			{Key: "count", Value: -1},
		}},
	}
	groupStage8 := bson.D{
		{Key: "$group", Value: bson.D{
			{Key: "_id", Value: bson.D{
				{Key: "originchainid", Value: "$_id._id.originchainid"},
				{Key: "originaddress", Value: "$_id._id.originaddress"},
			}},
			{Key: "price", Value: bson.D{
				{Key: "$first", Value: "$_id.prices"},
			}},
			{Key: "count", Value: bson.D{
				{Key: "$first", Value: "$count"},
			}},
		}},
	}
	sortStage9 := bson.D{
		{Key: "$sort", Value: bson.D{
			{Key: "_id.originchainid", Value: 1},
			{Key: "_id.originaddress", Value: 1},
		}},
	}
	projectStage10 := bson.D{
		{Key: "$project", Value: bson.D{
			{Key: "_id", Value: 0},
			{Key: "originchainid", Value: "$_id.originchainid"},
			{Key: "originaddress", Value: "$_id.originaddress"},
			{Key: "price", Value: "$price.price"},
		}},
	}

	// define aggregate pipeline
	pipeLine := mongo.Pipeline{
		projectStage1,
		unwindStage2,
		projectStage3,
		groupStage4,
		unwindStage5,
		groupStage6,
		sortStage7,
		groupStage8,
		sortStage9,
		projectStage10,
	}

	// execute aggregate operations.
	cur, err := r.collections.governorConfig.Aggregate(ctx, pipeLine)
	if err != nil {
		requestID := fmt.Sprintf("%v", ctx.Value("requestid"))
		r.logger.Error("failed to execute Aggregate command to get token list",
			zap.Error(err),
			zap.String("requestID", requestID),
		)
		return nil, errors.WithStack(err)
	}

	// decodes to RawDocRecord.
	var tokens []*TokenList
	err = cur.All(ctx, &tokens)
	if err != nil {
		requestID := fmt.Sprintf("%v", ctx.Value("requestid"))
		r.logger.Error("failed to decode cursor into []*TokenList",
			zap.Error(err),
			zap.String("requestID", requestID),
		)
		return nil, errors.WithStack(err)
	}

	// check exists records
	if len(tokens) == 0 {
		return nil, errs.ErrNotFound
	}

	return tokens, nil
}

// GetEnqueuedVaas get enqueued vaas.
func (r *Repository) GetEnqueuedVaas(ctx context.Context) ([]*EnqueuedVaaItem, error) {

	projectStage1 := bson.D{
		{Key: "$project", Value: bson.D{
			{Key: "chains", Value: "$parsedStatus.chains"},
		}},
	}

	unwindStage2 := bson.D{
		{Key: "$unwind", Value: "$chains"},
	}

	matchStage3 := bson.D{
		{Key: "$match", Value: bson.D{
			{Key: "$expr", Value: bson.D{
				{Key: "$gt", Value: bson.A{"chains.emitters.totalenqueuedvaas", 0}},
			}},
		}},
	}

	projectStage4 := bson.D{
		{Key: "$project", Value: bson.D{
			{Key: "chainid", Value: "$chains.chainid"},
			{Key: "emitters", Value: "$chains.emitters"},
		}},
	}

	unwindStage5 := bson.D{
		{Key: "$unwind", Value: "$emitters"},
	}

	projectStage6 := bson.D{
		{Key: "$project", Value: bson.D{
			{Key: "chainid", Value: "$chainid"},
			{Key: "emitteraddress", Value: "$emitters.emitteraddress"},
			{Key: "enqueuedvaas", Value: "$emitters.enqueuedvaas"},
		}},
	}

	unwindStage7 := bson.D{
		{Key: "$unwind", Value: "$enqueuedvaas"},
	}

	projectStage8 := bson.D{
		{Key: "$project", Value: bson.D{
			{Key: "chainid", Value: 1},
			{Key: "emitteraddress", Value: 1},
			{Key: "notionalvalue", Value: "$enqueuedvaas.notionalvalue"},
			{Key: "releasetime", Value: "$enqueuedvaas.releasetime"},
			{Key: "sequence", Value: "$enqueuedvaas.sequence"},
			{Key: "txhash", Value: "$enqueuedvaas.txhash"},
		}},
	}

	sortStage9 := bson.D{
		{Key: "$sort", Value: bson.D{
			{Key: "chainId", Value: 1},
			{Key: "emitteraddress", Value: 1},
			{Key: "sequence", Value: 1},
			{Key: "releasetime", Value: -1},
		}},
	}

	// define aggregate pipeline
	pipeLine := mongo.Pipeline{
		projectStage1,
		unwindStage2,
		matchStage3,
		projectStage4,
		unwindStage5,
		projectStage6,
		unwindStage7,
		projectStage8,
		sortStage9,
	}

	// execute aggregate operations.
	cur, err := r.collections.governorStatus.Aggregate(ctx, pipeLine)
	if err != nil {
		requestID := fmt.Sprintf("%v", ctx.Value("requestid"))
		r.logger.Error("failed to execute Aggregate command to get enqueuedVAA",
			zap.Error(err),
			zap.String("requestID", requestID),
		)
		return nil, errors.WithStack(err)
	}

	// decodes to []*EnqueuedVaaItem.
	var enqueuedVAA []*EnqueuedVaaItem
	err = cur.All(ctx, &enqueuedVAA)
	if err != nil {
		requestID := fmt.Sprintf("%v", ctx.Value("requestid"))
		r.logger.Error("failed to decode cursor into []*EnqueuedVaaItem",
			zap.Error(err),
			zap.String("requestID", requestID),
		)
		return nil, errors.WithStack(err)
	}

	return enqueuedVAA, nil
}

type EnqueuedResponse struct {
	ChainID        int64  `bson:"chainid" json:"chainID"`
	EmitterAddress string `bson:"emitteraddress" json:"emitterAddress"`
	Sequence       string `bson:"sequence" json:"sequence"`
}

// IsVaaEnqueued check vaa is enqueued.
func (r *Repository) IsVaaEnqueued(
	ctx context.Context,
	chainID vaa.ChainID,
	emitter vaa.Address,
	sequence string,
) (bool, error) {

	projectStage1 := bson.D{
		{Key: "$project", Value: bson.D{
			{Key: "chains", Value: "$parsedStatus.chains"},
		}},
	}

	unwindStage2 := bson.D{
		{Key: "$unwind", Value: "$chains"},
	}

	projectStage3 := bson.D{
		{Key: "$project", Value: bson.D{
			{Key: "chainid", Value: "$chains.chainid"},
			{Key: "availableNotion", Value: "$chains.remainingavailablenotional"},
			{Key: "emitters", Value: "$chains.emitters"},
		}},
	}

	unwindStage4 := bson.D{
		{Key: "$unwind", Value: "$emitters"},
	}

	unwindStage5 := bson.D{
		{Key: "$unwind", Value: "$emitters.enqueuedvaas"},
	}

	matchStage6 := bson.D{
		{"$match", bson.D{
			{"chainid", chainID},
			{"emitters.emitteraddress", fmt.Sprintf("0x%s", emitter.String())},
			{"emitters.enqueuedvaas.sequence", sequence},
		}},
	}

	projectStage7 := bson.D{
		{Key: "$project", Value: bson.D{
			{Key: "chainid", Value: "$chainid"},
			{Key: "emitteraddress", Value: "$emitters.emitteraddress"},
			{Key: "sequence", Value: "$emitters.enqueuedvaas.sequence"},
		}},
	}

	// define aggregate pipeline
	pipeLine := mongo.Pipeline{
		projectStage1,
		unwindStage2,
		projectStage3,
		unwindStage4,
		unwindStage5,
		matchStage6,
		projectStage7,
	}

	// execute aggregate operations.
	cur, err := r.collections.governorStatus.Aggregate(ctx, pipeLine)
	if err != nil {
		requestID := fmt.Sprintf("%v", ctx.Value("requestid"))
		r.logger.Error("failed to execute Aggregate command to get token list",
			zap.Error(err),
			zap.String("requestID", requestID),
		)
		return false, errors.WithStack(err)
	}

	// decodes to RawDocRecord.
	var response []*EnqueuedResponse
	err = cur.All(ctx, &response)
	if err != nil {
		requestID := fmt.Sprintf("%v", ctx.Value("requestid"))
		r.logger.Error("failed to decode cursor into []*EnqueuedResponse",
			zap.Error(err),
			zap.String("requestID", requestID),
		)
		return false, errors.WithStack(err)
	}

	// check exists records
	if len(response) == 0 {
		return false, nil
	}

	return true, nil
}<|MERGE_RESOLUTION|>--- conflicted
+++ resolved
@@ -548,8 +548,7 @@
 	q *NotionalLimitQuery,
 ) ([]*NotionalAvailableDetail, error) {
 
-<<<<<<< HEAD
-	// sort documents in order to return deterministic output
+	// sort documents to provide deterministic output
 	sortStage1 := bson.D{
 		{
 			Key: "$sort",
@@ -558,10 +557,6 @@
 			},
 		},
 	}
-=======
-	// stage definitions.
-	matchStage1 := bson.D{{Key: "$match", Value: bson.D{}}}
->>>>>>> cd99c446
 
 	// projection
 	projectStage2 := bson.D{
