package governor

import (
	"context"
	"encoding/json"
	"fmt"
	"sort"
	"strconv"
	"time"

	"github.com/wormhole-foundation/wormhole-explorer/api/internal/mongo"
	"github.com/wormhole-foundation/wormhole-explorer/common/db"
	"github.com/wormhole-foundation/wormhole/sdk/vaa"
	sdk "github.com/wormhole-foundation/wormhole/sdk/vaa"
	"go.uber.org/zap"
)

type governorLimitResult struct {
	ChainID            uint16 `db:"chain_id"`
	NotionalLimit      uint64 `db:"notional_limit"`
	BigTransactionSize uint64 `db:"big_transaction_size"`
	AvailableNotional  uint64 `db:"available_notional"`
}

type governorStatusResult struct {
	ID           string    `db:"id"`
	GuardianName string    `db:"guardian_name"`
	Message      string    `db:"message"`
	CreatedAt    time.Time `db:"created_at"`
	UpdatedAt    time.Time `db:"updated_at"`
}

type governorConfigResult struct {
	ID           string                  `db:"id"`
	GuardianName string                  `db:"guardian_name"`
	Counter      int64                   `db:"counter"`
	Timestamp    time.Time               `db:"timestamp"`
	Chains       []*governorConfigChains `db:"chains"`
	Tokens       []*governorConfigTokens `db:"tokens"`
	CreatedAt    *time.Time              `db:"created_at"`
	UpdatedAt    *time.Time              `db:"updated_at"`
}

type governorConfigChains struct {
	ChainID            vaa.ChainID `db:"chainId"`
	NotionalLimit      uint64      `db:"notionalLimit"`
	BigTransactionSize uint64      `db:"bigTransactionSize"`
}

type governorConfigTokens struct {
	OriginChainID int     `db:"originChainId"`
	OriginAddress string  `db:"originAddress"`
	Price         float32 `db:"price"`
}

type PostgresRepository struct {
	db     *db.DB
	logger *zap.Logger
}

func NewPostgresRepository(db *db.DB, logger *zap.Logger) *PostgresRepository {
	return &PostgresRepository{db: db,
		logger: logger.With(zap.String("module", "PostgresObservationsRepository"))}
}

func (r *PostgresRepository) FindGovConfigurations(
	ctx context.Context,
	q *GovernorQuery,
) ([]*GovConfig, error) {

	// build query and params.
	query, params := buildGovConfigQuery(q)

	// execute the query.
	var result []governorConfigResult
	err := r.db.Select(ctx, &result, query, params...)
	if err != nil {
		r.logger.Error("failed to execute query", zap.Error(err), zap.String("query", query))
		return nil, err
	}

	// process response.
	configs := make([]*GovConfig, 0, len(result))
	for _, r := range result {
		configs = append(configs, createGovConfig(r))
	}
	return configs, nil
}

func buildGovConfigQuery(q *GovernorQuery) (string, []any) {
	baseQuery := `SELECT id, guardian_name, counter, timestamp, chains, tokens, created_at, updated_at FROM wormholescan.wh_governor_config`
	var params []any
	var counter uint8 = 1

	// handle filtering by id (guardian address).
	if q.id != nil {
		baseQuery += fmt.Sprintf(" WHERE id = $%d", counter)
		params = append(params, q.id)
		counter++
	}

	// handle pagination and sorting.
	baseQuery += fmt.Sprintf(" ORDER BY id ASC LIMIT $%d OFFSET $%d", counter, counter+1)
	params = append(params, q.Limit, q.Skip)

	return baseQuery, params
}

func createGovConfig(r governorConfigResult) *GovConfig {
	chains := make([]*GovConfigChains, 0, len(r.Chains))
	for _, c := range r.Chains {
		chains = append(chains, &GovConfigChains{
			ChainID:            c.ChainID,
			NotionalLimit:      mongo.Uint64(c.NotionalLimit),
			BigTransactionSize: mongo.Uint64(c.BigTransactionSize),
		})
	}

	tokens := make([]*GovConfigfTokens, 0, len(r.Tokens))
	for _, t := range r.Tokens {
		tokens = append(tokens, &GovConfigfTokens{
			OriginChainID: t.OriginChainID,
			OriginAddress: t.OriginAddress,
			Price:         t.Price,
		})
	}

	return &GovConfig{
		ID:        r.ID,
		NodeName:  r.GuardianName,
		Counter:   int(r.Counter),
		CreatedAt: r.CreatedAt,
		UpdatedAt: r.UpdatedAt,
		Chains:    chains,
		Tokens:    tokens,
	}
}

func mapGovConfigResults(result []governorConfigResult) []*GovConfig {
	configs := make([]*GovConfig, 0, len(result))
	for _, r := range result {
		configs = append(configs, createGovConfig(r))
	}
	return configs
}

func (r *PostgresRepository) GetGovernorLimit(
	ctx context.Context,
	q *GovernorQuery,
) ([]*GovernorLimit, error) {

	query := `
    SELECT 
    	(chains->'chainId')::int AS chain_id, 
    	COALESCE(c.notional_limit,0) AS notional_limit, 
		COALESCE(c.big_transaction_size,0) AS big_transaction_size, 
		(chains->'remainingAvailableNotional')::int AS available_notional
    FROM wormholescan.wh_governor_status AS s
    CROSS JOIN LATERAL jsonb_array_elements(s.message->'chains') AS chains
    JOIN wormholescan.wh_governor_config_chains c ON s.id = c.governor_config_id AND c.chain_id = (chains->'chainId')::int
    ORDER BY c.chain_id
	`

	var result []governorLimitResult
	err := r.db.Select(ctx, &result, query)
	if err != nil {
		r.logger.Error("failed to execute query", zap.Error(err), zap.String("query", query))
		return nil, err
	}

	limitsByChainID := make(map[uint16][]governorLimitResult)
	for _, r := range result {
		limitsByChainID[r.ChainID] = append(limitsByChainID[r.ChainID], r)
	}

	limits := make([]*GovernorLimit, 0, len(limitsByChainID))
	for chainID, chainLimits := range limitsByChainID {
		limits = append(limits, createGovernorLimit(chainID, chainLimits))
	}

	sort.Slice(limits, func(i, j int) bool {
		if q.SortOrder == "ASC" {
			return limits[i].ChainID < limits[j].ChainID
		}
		return limits[i].ChainID > limits[j].ChainID
	})

	return paginate(limits, int(q.Skip), int(q.Limit)), nil
}

func (r *PostgresRepository) FindGovernorStatus(
	ctx context.Context,
	q *GovernorQuery,
) ([]*GovStatus, error) {
	query, params := q.toQuery()
	var result []governorStatusResult
	err := r.db.Select(ctx, &result, query, params...)
	if err != nil {
		r.logger.Error("failed to execute query", zap.Error(err), zap.String("query", query))
		return nil, err
	}

	statuses := make([]*GovStatus, 0, len(result))
	for _, s := range result {
		govStatus, err := createGovStatus(&s)
		if err != nil {
			r.logger.Error("creating govStatus", zap.Error(err), zap.String("guardian_name", s.GuardianName))
			return nil, err
		}
		statuses = append(statuses, govStatus)
	}

	return statuses, nil
}

func (r *PostgresRepository) FindOneGovernorStatus(
	ctx context.Context,
	q *GovernorQuery,
) (*GovStatus, error) {
	var result governorStatusResult
	query, params := q.toQuery()
	err := r.db.SelectOne(ctx, &result, query, params...)
	if err != nil {
		r.logger.Error("failed to execute query", zap.Error(err), zap.String("query", query))
		return nil, err
	}
	return createGovStatus(&result)
}

func (r *PostgresRepository) GetGovernorNotionalLimit(ctx context.Context, queryFilter *NotionalLimitQuery) ([]*NotionalLimit, error) {

	limit := queryFilter.Pagination.Limit
	offset := queryFilter.Pagination.Skip

	query := `
		WITH RankedChains AS (SELECT (chain_data.value ->> 'chainid')::SMALLINT     AS chainId,
                             chain_data.value ->> 'notionallimit'       AS notionalLimit,
                             chain_data.value ->> 'bigtransactionsize'  AS maxTransactionSize,
                             ROW_NUMBER() OVER (PARTITION BY chain_data.value ->> 'chainid' ORDER BY chain_data.value ->> 'notionallimit' DESC, chain_data.value ->> 'bigtransactionsize' DESC) AS rowNum
                      FROM wormholescan.wh_governor_config,
                           jsonb_array_elements(chains) AS chain_data)
		SELECT chainId,
		       notionalLimit,
		       maxTransactionSize
		FROM RankedChains
		WHERE rowNum = 13
		ORDER BY chainId ASC
		LIMIT $1 OFFSET $2;
	`

	var result []*NotionalLimit
	var response []notionalLimitSQL
	err := r.db.Select(ctx, &response, query, limit, offset)
	if err != nil {
		r.logger.Error("failed to execute query", zap.Error(err), zap.String("query", query))
		return result, err
	}

	for _, a := range response {

		var notionalLimit float64
		var maxTxSize float64

		notionalLimit, err = strconv.ParseFloat(a.NotionalLimit, 10)
		if err != nil {
			r.logger.Error("failed to parse notional limit", zap.Error(err), zap.String("notional_limit", a.NotionalLimit))
			break
		}

		maxTxSize, err = strconv.ParseFloat(a.MaxTransactionSize, 10)
		if err != nil {
			r.logger.Error("failed to parse max transaction size", zap.Error(err), zap.String("max_transaction_size", a.MaxTransactionSize))
			break
		}

		result = append(result, &NotionalLimit{
			ChainID:            a.ChainID,
			NotionalLimit:      uint64(notionalLimit),
			MaxTransactionSize: uint64(maxTxSize),
		})
	}

	return result, err

}

func (r *PostgresRepository) GetNotionalLimitByChainID(
	ctx context.Context,
	q *NotionalLimitQuery,
) ([]*NotionalLimitDetail, error) {
	limit := q.Pagination.Limit
	offset := q.Pagination.Skip

	query := `
		SELECT 	wormholescan.wh_governor_config.id,
		    	wormholescan.wh_governor_config.guardian_name,
       		  	wormholescan.wh_governor_config.created_at,
       			wormholescan.wh_governor_config.updated_at,
       			(chain_data.value ->> 'chainid')::SMALLINT AS chainId,
       			chain_data.value ->> 'notionallimit'       AS notionalLimit,
      			chain_data.value ->> 'bigtransactionsize'  AS maxTransactionSize
		FROM	wormholescan.wh_governor_config,
     			jsonb_array_elements(chains) AS chain_data
		WHERE chain_data.value ->> 'chainid' = $1
		LIMIT $2 OFFSET $3;
	`

	var result []*NotionalLimitDetail
	var response []notionalLimitDetailSQL

	itoa := strconv.Itoa(int(q.chainID))
	err := r.db.Select(ctx, &response, query, itoa, limit, offset)
	if err != nil {
		r.logger.Error("failed to execute query", zap.Error(err), zap.String("query", query))
		return result, err
	}

	for _, nl := range response {

		var notionalLimit float64
		var maxTxSize float64

		notionalLimit, err = strconv.ParseFloat(nl.NotionalLimit, 10)
		if err != nil {
			r.logger.Error("failed to parse notional limit", zap.Error(err), zap.String("notional_limit", nl.NotionalLimit))
			break
		}

		maxTxSize, err = strconv.ParseFloat(nl.MaxTransactionSize, 10)
		if err != nil {
			r.logger.Error("failed to parse max transaction size", zap.Error(err), zap.String("max_transaction_size", nl.MaxTransactionSize))
			break
		}

		result = append(result, &NotionalLimitDetail{
			ID:                 nl.ID,
			ChainID:            nl.ChainID,
			NodeName:           nl.NodeName,
			CreatedAt:          nl.CreatedAt,
			UpdatedAt:          nl.UpdatedAt,
			NotionalLimit:      uint64(notionalLimit),
			MaxTransactionSize: uint64(maxTxSize),
		})
	}

	return result, err
}

<<<<<<< HEAD
func (r *PostgresRepository) GetMaxNotionalAvailableByChainID(
	ctx context.Context,
	q *NotionalLimitQuery,
) (*MaxNotionalAvailableRecord, error) {

	query := `
	WITH RankedChains AS (SELECT (chain_data.value ->> 'chainid')::SMALLINT                                                                     AS chainId,
                             chain_data.value ->> 'remainingavailablenotional'                                                                  AS availableNotional,
                             chain_data.value ->> 'emitters'                                                                                    AS emitters,
                             wormholescan.wh_governor_status.guardian_name,
                             wormholescan.wh_governor_status.created_at,
                             wormholescan.wh_governor_status.updated_at,
							 wormholescan.wh_governor_status.id 																				AS id,
=======
func (r *PostgresRepository) GetAvailableNotional(
	ctx context.Context,
	q *NotionalLimitQuery,
) ([]*NotionalAvailable, error) {

	limit := q.Pagination.Limit
	offset := q.Pagination.Skip

	query := `
	WITH RankedChains AS (SELECT (chain_data.value ->> 'chainid')::SMALLINT     AS chainId,
                             chain_data.value ->> 'remainingavailablenotional'  AS remainingavailablenotional,
>>>>>>> 30a0a085
                             ROW_NUMBER()
                             OVER (PARTITION BY chain_data.value ->> 'chainid' ORDER BY chain_data.value ->> 'remainingavailablenotional' DESC) AS rowNum
                      FROM wormholescan.wh_governor_status,
                           jsonb_array_elements(wormholescan.wh_governor_status.message) AS chain_data)
<<<<<<< HEAD
	SELECT 	chainId,
	       	availableNotional,
	       	emitters,
	       	guardian_name,
	       	created_at,
	       	updated_at,
			id
	FROM RankedChains
	WHERE rowNum = 13 and chainId = $1
	ORDER BY chainId ASC;
	`

	var response []maxNotionalAvailableRecordSQL
	err := r.db.Select(ctx, &response, query, q.chainID)
	if err != nil {
		r.logger.Error("failed to execute query", zap.Error(err), zap.String("query", query))
		return nil, err
	}

	if len(response) != 1 {
		r.logger.Error("failed to execute query, didn't get a single result.", zap.Error(err), zap.String("query", query))
		return nil, fmt.Errorf("failed to execute query, didn't get a single result")
	}

	available := response[0].NotionalAvailable
	availableNotional, err := strconv.ParseFloat(available, 10)
	if err != nil {
		r.logger.Error("failed to parse notional limit", zap.Error(err), zap.String("notional_limit", available))
		return nil, err
	}

	var emitters []*emitterSQL
	err = json.Unmarshal([]byte(response[0].Emitters), &emitters)
	if err != nil {
		r.logger.Error("failed to parse emitters", zap.Error(err), zap.String("emitters", response[0].Emitters))
		return nil, err
	}

	var finalEmittes []*Emitter

	for _, e := range emitters {
		val := &Emitter{
			Address:           e.Address,
			TotalEnqueuedVaas: uint64(e.TotalEnqueuedVaas),
		}
		var enqueueVaas []EnqueuedVAA
		for _, ev := range e.EnqueuedVaas {
			elems := EnqueuedVAA{
				Sequence:    ev.Sequence,
				ReleaseTime: ev.ReleaseTime,
				Notional:    ev.Notional,
				TxHash:      ev.TxHash,
			}
			enqueueVaas = append(enqueueVaas, elems)
		}

		val.EnqueuedVaas = enqueueVaas
		finalEmittes = append(finalEmittes, val)
	}

	return &MaxNotionalAvailableRecord{
		ID:                response[0].ID,
		ChainID:           response[0].ChainID,
		NotionalAvailable: uint64(availableNotional),
		Emitters:          finalEmittes,
		NodeName:          response[0].NodeName,
		CreatedAt:         response[0].CreatedAt,
		UpdatedAt:         response[0].UpdatedAt,
	}, err
=======
	SELECT chainId,
	       remainingavailablenotional as availableNotional
	FROM RankedChains
	WHERE rowNum = 13
	ORDER BY chainId
	LIMIT $1 OFFSET $2;
	`

	var result []*NotionalAvailable
	var response []notionalAvailableSQL

	err := r.db.Select(ctx, &response, query, limit, offset)
	if err != nil {
		r.logger.Error("failed to execute query", zap.Error(err), zap.String("query", query))
		return result, err
	}

	for _, nl := range response {

		var notionalAvailable float64

		notionalAvailable, err = strconv.ParseFloat(nl.AvailableNotional, 10)
		if err != nil {
			r.logger.Error("failed to parse notional limit", zap.Error(err), zap.String("notional_limit", nl.AvailableNotional))
			break
		}

		result = append(result, &NotionalAvailable{
			ChainID:           nl.ChainID,
			AvailableNotional: uint64(notionalAvailable),
		})
	}

	return result, err
>>>>>>> 30a0a085
}

func (r *PostgresRepository) GetAvailableNotionalByChainID(
	ctx context.Context,
	q *NotionalLimitQuery,
) ([]*NotionalAvailableDetail, error) {

	limit := q.Pagination.Limit
	offset := q.Pagination.Skip

	query := `
	SELECT 	wormholescan.wh_governor_status.id,
	        wormholescan.wh_governor_status.guardian_name,
	       	wormholescan.wh_governor_status.created_at,
	       	wormholescan.wh_governor_status.updated_at,
	       	(message.value ->> 'chainid')::SMALLINT AS chainId,
	       	message.value ->> 'remainingavailablenotional' AS availableNotional
	FROM    wormholescan.wh_governor_status,
	     	jsonb_array_elements(wormholescan.wh_governor_status.message) AS message
	WHERE message.value ->> 'chainid' = $1
	ORDER BY wormholescan.wh_governor_status.id DESC
	LIMIT $2 OFFSET $3;
	`

	var result []*NotionalAvailableDetail
	var response []notionalAvailableDetailSQL

	itoa := strconv.Itoa(int(q.chainID))
	err := r.db.Select(ctx, &response, query, itoa, limit, offset)
	if err != nil {
		r.logger.Error("failed to execute query", zap.Error(err), zap.String("query", query))
		return result, err
	}

	for _, nl := range response {

		var notionalAvailable float64

		notionalAvailable, err = strconv.ParseFloat(nl.NotionalAvailable, 10)
		if err != nil {
			r.logger.Error("failed to parse notional limit", zap.Error(err), zap.String("notional_limit", nl.NotionalAvailable))
			break
		}

		result = append(result, &NotionalAvailableDetail{
			ID:                nl.ID,
			ChainID:           nl.ChainID,
			NodeName:          nl.NodeName,
			CreatedAt:         nl.CreatedAt,
			UpdatedAt:         nl.UpdatedAt,
			NotionalAvailable: uint64(notionalAvailable),
		})
	}

	return result, err
}

func (q *GovernorQuery) toQuery() (string, []any) {
	var params []any
	query := "SELECT id, guardian_name, message , created_at , updated_at FROM wormholescan.wh_governor_status \n "
	if q.id != nil {
		params = append(params, q.id.ShortHex())
		query += "WHERE id = $1 \n "
	} else {
		params = append(params, q.Limit, q.Skip)
		query += "ORDER BY id ASC \n "
		query += "LIMIT $1 OFFSET $2 \n "
	}
	return query, params
}

func createGovernorLimit(chainID uint16, chainLimits []governorLimitResult) *GovernorLimit {
	sort.Slice(chainLimits, func(i, j int) bool {
		return chainLimits[i].NotionalLimit > chainLimits[j].NotionalLimit
	})
	var notionalLimit mongo.Uint64
	if len(chainLimits) >= minGuardianNum {
		notionalLimit = mongo.Uint64(chainLimits[minGuardianNum-1].NotionalLimit)
	}

	sort.Slice(chainLimits, func(i, j int) bool {
		return chainLimits[i].BigTransactionSize > chainLimits[j].BigTransactionSize
	})
	var bigTransactionSize mongo.Uint64
	if len(chainLimits) >= minGuardianNum {
		bigTransactionSize = mongo.Uint64(chainLimits[minGuardianNum-1].BigTransactionSize)
	}

	sort.Slice(chainLimits, func(i, j int) bool {
		return chainLimits[i].AvailableNotional > chainLimits[j].AvailableNotional
	})
	var availableNotional mongo.Uint64
	if len(chainLimits) >= minGuardianNum {
		availableNotional = mongo.Uint64(chainLimits[minGuardianNum-1].AvailableNotional)
	}

	return &GovernorLimit{
		ChainID:            sdk.ChainID(chainID),
		NotionalLimit:      notionalLimit,
		MaxTransactionSize: bigTransactionSize,
		AvailableNotional:  availableNotional,
	}
}

func createGovStatus(s *governorStatusResult) (*GovStatus, error) {

	var wrapper struct {
		Chains []*GovStatusChains `json:"chains"`
	}
	err := json.Unmarshal([]byte(s.Message), &wrapper)
	if err != nil {
		return nil, err
	}
	return &GovStatus{
		ID:        s.ID,
		NodeName:  s.GuardianName,
		Chains:    wrapper.Chains,
		CreatedAt: &s.CreatedAt,
		UpdatedAt: &s.UpdatedAt,
	}, nil
}

func paginate(list []*GovernorLimit, skip int, size int) []*GovernorLimit {
	if skip > len(list) {
		skip = len(list)
	}

	end := skip + size
	if end > len(list) {
		end = len(list)
	}

	return list[skip:end]
}<|MERGE_RESOLUTION|>--- conflicted
+++ resolved
@@ -346,7 +346,6 @@
 	return result, err
 }
 
-<<<<<<< HEAD
 func (r *PostgresRepository) GetMaxNotionalAvailableByChainID(
 	ctx context.Context,
 	q *NotionalLimitQuery,
@@ -360,24 +359,10 @@
                              wormholescan.wh_governor_status.created_at,
                              wormholescan.wh_governor_status.updated_at,
 							 wormholescan.wh_governor_status.id 																				AS id,
-=======
-func (r *PostgresRepository) GetAvailableNotional(
-	ctx context.Context,
-	q *NotionalLimitQuery,
-) ([]*NotionalAvailable, error) {
-
-	limit := q.Pagination.Limit
-	offset := q.Pagination.Skip
-
-	query := `
-	WITH RankedChains AS (SELECT (chain_data.value ->> 'chainid')::SMALLINT     AS chainId,
-                             chain_data.value ->> 'remainingavailablenotional'  AS remainingavailablenotional,
->>>>>>> 30a0a085
                              ROW_NUMBER()
                              OVER (PARTITION BY chain_data.value ->> 'chainid' ORDER BY chain_data.value ->> 'remainingavailablenotional' DESC) AS rowNum
                       FROM wormholescan.wh_governor_status,
                            jsonb_array_elements(wormholescan.wh_governor_status.message) AS chain_data)
-<<<<<<< HEAD
 	SELECT 	chainId,
 	       	availableNotional,
 	       	emitters,
@@ -447,7 +432,23 @@
 		CreatedAt:         response[0].CreatedAt,
 		UpdatedAt:         response[0].UpdatedAt,
 	}, err
-=======
+}
+
+func (r *PostgresRepository) GetAvailableNotional(
+	ctx context.Context,
+	q *NotionalLimitQuery,
+) ([]*NotionalAvailable, error) {
+
+	limit := q.Pagination.Limit
+	offset := q.Pagination.Skip
+
+	query := `
+	WITH RankedChains AS (SELECT (chain_data.value ->> 'chainid')::SMALLINT     AS chainId,
+                             chain_data.value ->> 'remainingavailablenotional'  AS remainingavailablenotional,
+                             ROW_NUMBER()
+                             OVER (PARTITION BY chain_data.value ->> 'chainid' ORDER BY chain_data.value ->> 'remainingavailablenotional' DESC) AS rowNum
+                      FROM wormholescan.wh_governor_status,
+                           jsonb_array_elements(wormholescan.wh_governor_status.message) AS chain_data)
 	SELECT chainId,
 	       remainingavailablenotional as availableNotional
 	FROM RankedChains
@@ -482,7 +483,6 @@
 	}
 
 	return result, err
->>>>>>> 30a0a085
 }
 
 func (r *PostgresRepository) GetAvailableNotionalByChainID(
