--- conflicted
+++ resolved
@@ -60,10 +60,7 @@
 
       if (range.fromBlock > this.latestBlockHeight) {
         this.logger.info(`Next range is after latest block height, waiting...`);
-<<<<<<< HEAD
-=======
         ref = await setTimeout(this.cfg.interval ?? 1_000, undefined);
->>>>>>> 9782e903
         continue;
       }
 
