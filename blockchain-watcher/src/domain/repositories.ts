import { RunPollingJob } from "./actions/RunPollingJob";
<<<<<<< HEAD
import { EvmBlock, EvmLog, EvmLogFilter, Handler, JobDefinition, solana } from "./entities";
=======
import {
  EvmBlock,
  EvmLog,
  EvmLogFilter,
  Handler,
  JobDefinition,
  LogFoundEvent,
  solana,
} from "./entities";
>>>>>>> 0dda3e3f
import { ConfirmedSignatureInfo } from "./entities/solana";
import { Fallible, SolanaFailure } from "./errors";

export interface EvmBlockRepository {
  getBlockHeight(finality: string): Promise<bigint>;
  getBlocks(blockNumbers: Set<bigint>): Promise<Record<string, EvmBlock>>;
  getFilteredLogs(filter: EvmLogFilter): Promise<EvmLog[]>;
}

export interface SolanaSlotRepository {
  getLatestSlot(commitment: string): Promise<number>;
  getBlock(slot: number, finality?: string): Promise<Fallible<solana.Block, SolanaFailure>>;
  getSignaturesForAddress(
    address: string,
    beforeSig: string,
    afterSig: string,
<<<<<<< HEAD
    limit: number
  ): Promise<ConfirmedSignatureInfo[]>;
  getTransactions(sigs: ConfirmedSignatureInfo[]): Promise<solana.Transaction[]>;
=======
    limit: number,
    finality?: string
  ): Promise<ConfirmedSignatureInfo[]>;
  getTransactions(sigs: ConfirmedSignatureInfo[], finality?: string): Promise<solana.Transaction[]>;
>>>>>>> 0dda3e3f
}

export interface MetadataRepository<Metadata> {
  get(id: string): Promise<Metadata | undefined>;
  save(id: string, metadata: Metadata): Promise<void>;
}

export interface StatRepository {
  count(id: string, labels: Record<string, any>, increase?: number): void;
  measure(id: string, value: bigint, labels: Record<string, any>): void;
  report: () => Promise<string>;
}

export interface JobRepository {
  getJobDefinitions(): Promise<JobDefinition[]>;
  getSource(jobDef: JobDefinition): RunPollingJob;
  getHandlers(jobDef: JobDefinition): Promise<Handler[]>;
}<|MERGE_RESOLUTION|>--- conflicted
+++ resolved
@@ -1,17 +1,12 @@
 import { RunPollingJob } from "./actions/RunPollingJob";
-<<<<<<< HEAD
-import { EvmBlock, EvmLog, EvmLogFilter, Handler, JobDefinition, solana } from "./entities";
-=======
 import {
   EvmBlock,
   EvmLog,
   EvmLogFilter,
   Handler,
   JobDefinition,
-  LogFoundEvent,
   solana,
 } from "./entities";
->>>>>>> 0dda3e3f
 import { ConfirmedSignatureInfo } from "./entities/solana";
 import { Fallible, SolanaFailure } from "./errors";
 
@@ -28,16 +23,10 @@
     address: string,
     beforeSig: string,
     afterSig: string,
-<<<<<<< HEAD
-    limit: number
-  ): Promise<ConfirmedSignatureInfo[]>;
-  getTransactions(sigs: ConfirmedSignatureInfo[]): Promise<solana.Transaction[]>;
-=======
     limit: number,
     finality?: string
   ): Promise<ConfirmedSignatureInfo[]>;
   getTransactions(sigs: ConfirmedSignatureInfo[], finality?: string): Promise<solana.Transaction[]>;
->>>>>>> 0dda3e3f
 }
 
 export interface MetadataRepository<Metadata> {
