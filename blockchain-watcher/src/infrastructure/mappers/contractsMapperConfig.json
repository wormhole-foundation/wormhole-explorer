{
  "contracts": [
    {
      "chain": "solana",
      "protocols": [
        {
          "addresses": [
            "wormDTUJ6AWPNvk59vGQbDvGJmqbDTdgWgAqcLBCgUb",
            "DZnkkTmCiFWfYTfT41X3Rd1kDgozqzxWaHqsw6W4x2oe"
          ],
          "type": "Token Bridge",
          "methods": [
            {
              "methodId": "01",
              "method": "unknownInstruction"
            },
            {
              "methodId": "02",
              "method": "completeNativeInstruction"
            },
            {
              "methodId": "03",
              "method": "completeWrappedInstruction"
            },
            {
              "methodId": "09",
              "method": "CompleteNativeWithPayloadInstruction"
            },
            {
              "methodId": "0a",
              "method": "CompleteWrappedWithPayloadInstruction"
            }
          ]
        },
        {
          "addresses": [
            "nTTh3bZ5Aer6xboWZe39RDEft4MeVxSQ8D1EYAVLZw9",
            "NTtAaoDJhkeHeaVUHnyhwbPNAN6WgBpHkHBTc6d7vLK",
            "6afkDMjQCod662yV22tBQGArRnwhCCWHKXTpnZPqxd8",
            "NTt198zrFsZkvfFH5juBK98frhDNooPtd5PGefd7vNb",
            "NtTtwqVX4SCNECrZ8ZmEaxAPFcm5r7Szx4tBmYLU17p",
            "NttXP2tPLxGkNA3yrSfFZbtDbfKPKBrJUR6Jcqh6sRi"
          ],
          "type": "NTT",
          "methods": [
            {
              "methodId": "86d58f44eb66e860",
              "method": "ReceiveWormholeMessage"
            }
          ]
        },
        {
          "addresses": [
            "wnft12zrnzzrfzkt2xsnsanwoqribnuq5b5frdbwdhd",
            "2rhhojz7hpu1za91nvzmt8tqwwvmckmmnbcr2mkttmq4"
          ],
          "type": "NFT",
          "methods": [
            {
              "methodId": "02",
              "method": "completeNativeInstruction"
            },
            {
              "methodId": "03",
              "method": "completeWrappedInstruction"
            }
          ]
        },
        {
          "addresses": ["HtkeCDdYY4i9ncAxXKjYTx8Uu3WM8JbtiLRYjtHwaVXb"],
          "type": "Fast Transfer",
          "methods": [
            {
              "methodId": "b0261e11e64ece9d",
              "method": "executeFastOrderCctp"
            },
            {
              "methodId": "ddb2b82bf7f85aa0",
              "method": "executeSlowOrderCctp"
            }
          ]
        }
      ]
    },
    {
      "chain": "ethereum",
      "protocols": [
        {
          "addresses": [
            "0xF890982f9310df57d00f659cf4fd87e65adEd8d7",
            "0x3ee18b2214aff97000d974cf647e7c347e8fa585",
            "0x2967E7Bb9DaA5711Ac332cAF874BD47ef99B3820",
            "0x8e687c6a8256c324C58a48102E4b96470A6e8e8A",
            "0xf1c9f5364011Fb70F90D4c91E4b4c3Ec17400ccc"
          ],
          "type": "Token Bridge",
          "methods": [
            {
              "methodId": "0xc6878519",
              "method": "MethodCompleteTransfer"
            },
            {
              "methodId": "0xff200cde",
              "method": "MethodCompleteAndUnwrapETH"
            },
            {
              "methodId": "0xe8059810",
              "method": "MethodCreateWrapped"
            },
            {
              "methodId": "0xf768441f",
              "method": "MethodUpdateWrapped"
            },
            {
              "methodId": "0xe0718403",
              "method": "MethodCompleteSoSwap"
            },
            {
              "methodId": "0x96ae2e79",
              "method": "MethodRedeemWithPayload"
            },
            {
              "methodId": "0xbe9f1b95",
              "method": "MethodRedeemWithPayload"
            }
          ]
        },
        {
          "addresses": [
            "0x9563a59C15842a6f322B10f69d1dD88b41f2E97B",
            "0xcafd2f0a35a4459fa40c0517e17e6fa2939441ca"
          ],
          "type": "Connect",
          "methods": [
            {
              "methodId": "0x2f25e25f",
              "method": "MethodCompleteTransferWithRelay"
            }
          ]
        },
        {
          "addresses": ["0x48b6101128c0ed1e208b7c910e60542a2ee6f476"],
          "type": "Portico",
          "methods": [
            {
              "methodId": "0x3d528f35",
              "method": "MethodReceiveMessageAndSwap"
            }
          ]
        },
        {
          "addresses": ["0x4cb69FaE7e7Af841e44E1A1c30Af640739378bb2"],
          "type": "CCTP",
          "methods": [
            {
              "methodId": "0x0a55d735",
              "method": "MethodRedeemTokensCCTP"
            },
            {
              "methodId": "0x57ecfd28",
              "method": "MethodReceiveMessageCCTP"
            }
          ]
        },
        {
          "addresses": [
            "0xf3f04555f8fda510bfc77820fd6eb8446f59e72d",
            "0xbf5f3f65102ae745a48bd521d10bab5bf02a9ef4",
            "0x8b782997b28e00ed8379ae8b27d4e4ddfc43967e"
          ],
          "type": "Mayan",
          "methods": [
            {
              "methodId": "0x9945e3d3",
              "method": "MethodRedeemed"
            },
            {
              "methodId": "0xc0e6d169",
              "method": "MethodRedeemAndUnwrap"
            }
          ]
        },
        {
          "addresses": ["0x27428dd2d3dd32a4d7f7c497eaaa23130d894911"],
          "type": "StandardRelayer",
          "methods": [
            {
              "methodId": "0xa60eb4c8",
              "method": "StandardRelayerDelivery"
            }
          ]
        },
        {
          "addresses": [
            "0x55f7820357fa17a1ecb48e959d5e637bff956d6f",
            "0xDb55492d7190D1baE8ACbE03911C4E3E7426870c",
            "0x45E581d6841F0a99Fc34F70871ef56b353813ddb",
            "0x0e9c1B26Ee0D3021e4543c2Ed65a9661AC390390"
          ],
          "type": "NTT",
          "methods": [
            {
              "methodId": "0xf953cec7",
              "method": "WormholeTransceiverReceiveMessage"
            }
          ]
        },
        {
          "addresses": [
            "0x6ffd7ede62328b3af38fcd61461bbfc52f5651fe",
            "0xc8941d483c45ef8fb72e4d1f9dde089c95ff8171",
            "0x6a0b52ac198e4870e5f3797d5b403838a5bbfd99"
          ],
          "type": "NFT",
          "methods": [
            {
              "methodId": "0xc6878519",
              "method": "MethodCompleteTransfer"
            }
          ]
        },
        {
          "addresses": [],
          "type": "Mayan with Swift",
          "methods": [
            {
              "methodId": "0x078eab72",
              "method": "MethodFulfillOrder"
            }
          ]
        },
        {
          "addresses": [],
          "type": "MCTP",
          "methods": [
            {
              "methodId": "0x958c0937",
              "method": "MethodRedeemWithFee"
            }
          ]
        }
      ]
    },
    {
      "chain": "ethereum-sepolia",
      "protocols": [
        {
          "addresses": [
            "0x4a8bc80Ed5a4067f1CCf107057b8270E0cC11A78",
            "0xdb5492265f6038831e89f495670ff909ade94bd9"
          ],
          "type": "Token Bridge",
          "methods": [
            {
              "methodId": "0xc6878519",
              "method": "MethodCompleteTransfer"
            },
            {
              "methodId": "0xff200cde",
              "method": "MethodCompleteAndUnwrapETH"
            },
            {
              "methodId": "0xe8059810",
              "method": "MethodCreateWrapped"
            },
            {
              "methodId": "0xf768441f",
              "method": "MethodUpdateWrapped"
            }
          ]
        },
        {
          "addresses": ["0x2703483B1a5a7c577e8680de9Df8Be03c6f30e3c"],
          "type": "CCTP",
          "methods": [
            {
              "methodId": "0x0a55d735",
              "method": "MethodRedeemTokensCCTP"
            },
            {
              "methodId": "0x57ecfd28",
              "method": "MethodReceiveMessageCCTP"
            }
          ]
        },
        {
          "addresses": ["0x1fDC902e30b188FD2BA976B421Cb179943F57896"],
          "type": "NTT",
          "methods": [
            {
              "methodId": "0xf953cec7",
              "method": "WormholeTransceiverReceiveMessage"
            }
          ]
        },
        {
          "addresses": ["0x7b1bd7a6b4e61c2a123ac6bc2cbfc614437d0470"],
          "type": "StandardRelayer",
          "methods": [
            {
              "methodId": "0xa60eb4c8",
              "method": "StandardRelayerDelivery"
            }
          ]
        }
      ]
    },
    {
      "chain": "polygon",
      "protocols": [
        {
          "addresses": [
            "0x377d55a7928c046e18eebb61977e714d2a76472a",
            "0x5a58505a96d1dbf8df91cb21b54419fc36e93fde",
            "0x2967E7Bb9DaA5711Ac332cAF874BD47ef99B3820",
            "0xBF5f3f65102aE745A48BD521d10BaB5BF02A9eF4"
          ],
          "type": "Token Bridge",
          "methods": [
            {
              "methodId": "0xc6878519",
              "method": "MethodCompleteTransfer"
            },
            {
              "methodId": "0xff200cde",
              "method": "MethodCompleteAndUnwrapETH"
            },
            {
              "methodId": "0xe8059810",
              "method": "MethodCreateWrapped"
            },
            {
              "methodId": "0xf768441f",
              "method": "MethodUpdateWrapped"
            },
            {
              "methodId": "0xe0718403",
              "method": "MethodCompleteSoSwap"
            },
            {
              "methodId": "0x9945e3d3",
              "method": "MethodRedeemed"
            }
          ]
        },
        {
          "addresses": [
            "0x9563a59C15842a6f322B10f69d1dD88b41f2E97B",
            "0xcafd2f0a35a4459fa40c0517e17e6fa2939441ca"
          ],
          "type": "Connect",
          "methods": [
            {
              "methodId": "0x2f25e25f",
              "method": "MethodCompleteTransferWithRelay"
            }
          ]
        },
        {
          "addresses": [
            "0xc3D46e0266d95215589DE639cC4E93b79f88fc6C",
            "0x09959798B95d00a3183d20FaC298E4594E599eab"
          ],
          "type": "tBTC",
          "methods": [
            {
              "methodId": "0x5d21a596",
              "method": "MethodReceiveTbtc"
            }
          ]
        },
        {
          "addresses": ["0x227babe533fa9a1085f5261210e0b7137e44437b"],
          "type": "Portico",
          "methods": [
            {
              "methodId": "0x3d528f35",
              "method": "MethodReceiveMessageAndSwap"
            }
          ]
        },
        {
          "addresses": ["0x4cb69fae7e7af841e44e1a1c30af640739378bb2"],
          "type": "CCTP",
          "methods": [
            {
              "methodId": "0x0a55d735",
              "method": "MethodRedeemTokensCCTP"
            },
            {
              "methodId": "0x57ecfd28",
              "method": "MethodReceiveMessageCCTP"
            }
          ]
        },
        {
          "addresses": [
            "0xf3f04555f8fda510bfc77820fd6eb8446f59e72d",
            "0xe1c66210fb97c76cdaee38950f5e9c181e9da628",
            "0xbf5f3f65102ae745a48bd521d10bab5bf02a9ef4",
            "0x8b782997b28e00ed8379ae8b27d4e4ddfc43967e"
          ],
          "type": "Mayan",
          "methods": [
            {
              "methodId": "0x9945e3d3",
              "method": "MethodRedeemed"
            },
            {
              "methodId": "0xc0e6d169",
              "method": "MethodRedeemAndUnwrap"
            },
            {
              "methodId": "0x6df0e4a8",
              "method": "MethodRedeemWithPayload"
            }
          ]
        },
        {
          "addresses": [
            "0x0591c25ebd0580e0d4f27a82fc2e24e7489cb5e0",
            "0x27428dd2d3dd32a4d7f7c497eaaa23130d894911"
          ],
          "type": "StandardRelayer",
          "methods": [
            {
              "methodId": "0xa60eb4c8",
              "method": "StandardRelayerDelivery"
            }
          ]
        },
        {
          "addresses": [
            "0x90bbd86a6fe93d3bc3ed6335935447e75fab7fcf",
            "0x51a02d0dcb5e52f5b92bdaa38fa013c91c7309a9",
            "0x0C79503A24e6C7f89b0dF2b1Bf6761A01252D4ee"
          ],
          "type": "NFT",
          "methods": [
            {
              "methodId": "0xc6878519",
              "method": "MethodCompleteTransfer"
            },
            {
              "methodId": "0xf953cec7",
              "method": "MethodReceiveMessage"
            }
          ]
        },
        {
          "addresses": [],
          "type": "Mayan with Swift",
          "methods": [
            {
              "methodId": "0x078eab72",
              "method": "MethodFulfillOrder"
            }
          ]
        },
        {
          "addresses": [],
          "type": "MCTP",
          "methods": [
            {
              "methodId": "0x958c0937",
              "method": "MethodRedeemWithFee"
            }
          ]
        }
      ]
    },
    {
      "chain": "bsc",
      "protocols": [
        {
          "addresses": [
            "0x9dcf9d205c9de35334d646bee44b2d2859712a09",
            "0xb6f6d86a8f9879a9c87f643768d9efc38c1da6e7",
            "0x956b0aa39b37b23a0ff13a5c9b22ab4772616737",
            "0x2967E7Bb9DaA5711Ac332cAF874BD47ef99B3820"
          ],
          "type": "Token Bridge",
          "methods": [
            {
              "methodId": "0xc6878519",
              "method": "MethodCompleteTransfer"
            },
            {
              "methodId": "0xff200cde",
              "method": "MethodCompleteAndUnwrapETH"
            },
            {
              "methodId": "0xe8059810",
              "method": "MethodCreateWrapped"
            },
            {
              "methodId": "0xf768441f",
              "method": "MethodUpdateWrapped"
            },
            {
              "methodId": "0xfe1e9bb1",
              "method": "MethodCompleteTransferSwap"
            },
            {
              "methodId": "0xe0718403",
              "method": "MethodCompleteSoSwap"
            }
          ]
        },
        {
          "addresses": [
            "0x9563a59C15842a6f322B10f69d1dD88b41f2E97B",
            "0xcafd2f0a35a4459fa40c0517e17e6fa2939441ca"
          ],
          "type": "Connect",
          "methods": [
            {
              "methodId": "0x2f25e25f",
              "method": "MethodCompleteTransferWithRelay"
            }
          ]
        },
        {
          "addresses": ["0x05498574bd0fa99eecb01e1241661e7ee58f8a85"],
          "type": "Portico",
          "methods": [
            {
              "methodId": "0x3d528f35",
              "method": "MethodReceiveMessageAndSwap"
            }
          ]
        },
        {
          "addresses": [
            "0xf3f04555f8fda510bfc77820fd6eb8446f59e72d",
            "0xbf5f3f65102ae745a48bd521d10bab5bf02a9ef4",
            "0x8b782997b28e00ed8379ae8b27d4e4ddfc43967e"
          ],
          "type": "Mayan",
          "methods": [
            {
              "methodId": "0x9945e3d3",
              "method": "MethodRedeemed"
            },
            {
              "methodId": "0xc0e6d169",
              "method": "MethodRedeemAndUnwrap"
            }
          ]
        },
        {
          "addresses": [
            "0x80ac94316391752a193c1c47e27d382b507c93f3",
            "0x27428dd2d3dd32a4d7f7c497eaaa23130d894911"
          ],
          "type": "StandardRelayer",
          "methods": [
            {
              "methodId": "0xa60eb4c8",
              "method": "StandardRelayerDelivery"
            }
          ]
        },
        {
          "addresses": [
            "0x5a58505a96d1dbf8df91cb21b54419fc36e93fde",
            "0xcd16e5613ef35599dc82b24cb45b5a93d779f1ee"
          ],
          "type": "NFT",
          "methods": [
            {
              "methodId": "0xc6878519",
              "method": "MethodCompleteTransfer"
            }
          ]
        },
        {
          "addresses": [],
          "type": "Mayan with Swift",
          "methods": [
            {
              "methodId": "0x078eab72",
              "method": "MethodFulfillOrder"
            }
          ]
        },
        {
          "addresses": [],
          "type": "Fast Transfer",
          "methods": [
            {
              "methodId": "0x604009a9",
              "method": "FillRedeemed"
            }
          ]
        }
      ]
    },
    {
      "chain": "fantom",
      "protocols": [
        {
          "addresses": [
            "0x599cea2204b4faecd584ab1f2b6aca137a0afbe8",
            "0x7c9fc5741288cdfdd83ceb07f3ea7e22618d79d2"
          ],
          "type": "Token Bridge",
          "methods": [
            {
              "methodId": "0xc6878519",
              "method": "MethodCompleteTransfer"
            },
            {
              "methodId": "0xff200cde",
              "method": "MethodCompleteAndUnwrapETH"
            },
            {
              "methodId": "0xe8059810",
              "method": "MethodCreateWrapped"
            },
            {
              "methodId": "0xf768441f",
              "method": "MethodUpdateWrapped"
            }
          ]
        },
        {
          "addresses": [
            "0x9563a59C15842a6f322B10f69d1dD88b41f2E97B",
            "0xcafd2f0a35a4459fa40c0517e17e6fa2939441ca"
          ],
          "type": "Connect",
          "methods": [
            {
              "methodId": "0x2f25e25f",
              "method": "MethodCompleteTransferWithRelay"
            }
          ]
        },
        {
          "addresses": ["0x27428dd2d3dd32a4d7f7c497eaaa23130d894911"],
          "type": "StandardRelayer",
          "methods": [
            {
              "methodId": "0xa60eb4c8",
              "method": "StandardRelayerDelivery"
            }
          ]
        },
        {
          "addresses": ["0x8b47f02e7e20174c76af910adc0ad8a4b0342f4c"],
          "type": "NTT",
          "methods": [
            {
              "methodId": "0xf953cec7",
              "method": "WormholeTransceiverReceiveMessage"
            }
          ]
        },
        {
          "addresses": [
            "0xa9c7119abda80d4a4e0c06c8f4d8cf5893234535",
            "0x63ed9318628d26bdcb15df58b53bb27231d1b227"
          ],
          "type": "NFT",
          "methods": [
            {
              "methodId": "0xc6878519",
              "method": "MethodCompleteTransfer"
            }
          ]
        }
      ]
    },
    {
      "chain": "avalanche",
      "protocols": [
        {
          "addresses": [
            "0x61e44e506ca5659e6c0bba9b678586fa2d729756",
            "0x0e082f06ff657d94310cb8ce8b0d9a04541d8052",
            "0x956b0aa39b37b23a0ff13a5c9b22ab4772616737",
            "0x2967E7Bb9DaA5711Ac332cAF874BD47ef99B3820",
            "0x5367066c34d487458811eFB506a7a2AFDADb8e8b"
          ],
          "type": "Token Bridge",
          "methods": [
            {
              "methodId": "0xc6878519",
              "method": "MethodCompleteTransfer"
            },
            {
              "methodId": "0xff200cde",
              "method": "MethodCompleteAndUnwrapETH"
            },
            {
              "methodId": "0xe8059810",
              "method": "MethodCreateWrapped"
            },
            {
              "methodId": "0xf768441f",
              "method": "MethodUpdateWrapped"
            },
            {
              "methodId": "0xfe1e9bb1",
              "method": "MethodCompleteTransferSwap"
            },
            {
              "methodId": "0xe0718403",
              "method": "MethodCompleteSoSwap"
            },
            {
              "methodId": "0xc1cd6f68",
              "method": "MethodBurnForWithdraw"
            }
          ]
        },
        {
          "addresses": [
            "0x9563a59C15842a6f322B10f69d1dD88b41f2E97B",
            "0xcafd2f0a35a4459fa40c0517e17e6fa2939441ca"
          ],
          "type": "Connect",
          "methods": [
            {
              "methodId": "0x2f25e25f",
              "method": "MethodCompleteTransferWithRelay"
            }
          ]
        },
        {
          "addresses": [
            "0x4cb69fae7e7af841e44e1a1c30af640739378bb2",
            "0x5367066c34d487458811eFB506a7a2AFDADb8e8b"
          ],
          "type": "CCTP",
          "methods": [
            {
              "methodId": "0x0a55d735",
              "method": "MethodRedeemTokensCCTP"
            },
            {
              "methodId": "0x57ecfd28",
              "method": "MethodReceiveMessageCCTP"
            },
            {
              "methodId": "0x2a03901f",
              "method": "redeemAndTriggerDeposit"
            }
          ]
        },
        {
          "addresses": ["0xe565e118e75304dd3cf83dff409c90034b7ea18a"],
          "type": "Portico",
          "methods": [
            {
              "methodId": "0x3d528f35",
              "method": "MethodReceiveMessageAndSwap"
            }
          ]
        },
        {
          "addresses": [
            "0xf3f04555f8fda510bfc77820fd6eb8446f59e72d",
            "0xbf5f3f65102ae745a48bd521d10bab5bf02a9ef4",
            "0x8b782997b28e00ed8379ae8b27d4e4ddfc43967e"
          ],
          "type": "Mayan",
          "methods": [
            {
              "methodId": "0x9945e3d3",
              "method": "MethodRedeemed"
            },
            {
              "methodId": "0xc0e6d169",
              "method": "MethodRedeemAndUnwrap"
            }
          ]
        },
        {
          "addresses": [
            "0xa3cf45939bd6260bcfe3d66bc73d60f19e49a8bb",
            "0x27428dd2d3dd32a4d7f7c497eaaa23130d894911"
          ],
          "type": "StandardRelayer",
          "methods": [
            {
              "methodId": "0xa60eb4c8",
              "method": "StandardRelayerDelivery"
            }
          ]
        },
        {
          "addresses": [
            "0xf7b6737ca9c4e08ae573f75a97b73d7a813f5de5",
            "0xd601baf2eee3c028344471684f6b27e789d9075d"
          ],
          "type": "NFT",
          "methods": [
            {
              "methodId": "0xc6878519",
              "method": "MethodCompleteTransfer"
            }
          ]
        },
        {
          "addresses": ["0x63d02D6792449905C981e1dcED273Bd1007b4eA6"],
          "type": "NTT",
          "methods": [
            {
              "methodId": "0xf953cec7",
              "method": "WormholeTransceiverReceiveMessage"
            }
          ]
        },
        {
          "addresses": [],
          "type": "Mayan with Swift",
          "methods": [
            {
              "methodId": "0x078eab72",
              "method": "MethodFulfillOrder"
            }
          ]
        },
        {
          "addresses": [],
          "type": "MCTP",
          "methods": [
            {
              "methodId": "0x958c0937",
              "method": "MethodRedeemWithFee"
            }
          ]
        }
      ]
    },
    {
      "chain": "oasis",
      "protocols": [
        {
          "addresses": [
            "0x88d8004a9bdbfd9d28090a02010c19897a29605c",
            "0x5848c791e09901b40a9ef749f2a6735b418d7564"
          ],
          "type": "Token Bridge",
          "methods": [
            {
              "methodId": "0xc6878519",
              "method": "MethodCompleteTransfer"
            },
            {
              "methodId": "0xff200cde",
              "method": "MethodCompleteAndUnwrapETH"
            },
            {
              "methodId": "0xe8059810",
              "method": "MethodCreateWrapped"
            },
            {
              "methodId": "0xf768441f",
              "method": "MethodUpdateWrapped"
            }
          ]
        },
        {
          "addresses": [
            "0x04952d522ff217f40b5ef3cbf659eca7b952a6c1",
            "0xc5c25b41ab0b797571620f5204afa116a44c0eba"
          ],
          "type": "NFT",
          "methods": [
            {
              "methodId": "0xc6878519",
              "method": "MethodCompleteTransfer"
            }
          ]
        }
      ]
    },
    {
      "chain": "moonbeam",
      "protocols": [
        {
          "addresses": [
            "0xbc976d4b9d57e57c3ca52e1fd136c45ff7955a96",
            "0xb1731c586ca89a23809861c6103f0b96b3f57d92"
          ],
          "type": "Token Bridge",
          "methods": [
            {
              "methodId": "0xc6878519",
              "method": "MethodCompleteTransfer"
            },
            {
              "methodId": "0xff200cde",
              "method": "MethodCompleteAndUnwrapETH"
            },
            {
              "methodId": "0xe8059810",
              "method": "MethodCreateWrapped"
            },
            {
              "methodId": "0xf768441f",
              "method": "MethodUpdateWrapped"
            }
          ]
        },
        {
          "addresses": [
            "0x9563a59C15842a6f322B10f69d1dD88b41f2E97B",
            "0xcafd2f0a35a4459fa40c0517e17e6fa2939441ca"
          ],
          "type": "Connect",
          "methods": [
            {
              "methodId": "0x2f25e25f",
              "method": "MethodCompleteTransferWithRelay"
            }
          ]
        },
        {
          "addresses": [
            "0x0591c25ebd0580e0d4f27a82fc2e24e7489cb5e0",
            "0x27428dd2d3dd32a4d7f7c497eaaa23130d894911"
          ],
          "type": "StandardRelayer",
          "methods": [
            {
              "methodId": "0xa60eb4c8",
              "method": "StandardRelayerDelivery"
            }
          ]
        },
        {
          "addresses": [
            "0x453cfbe096c0f8d763e8c5f24b441097d577bde2",
            "0x98a0f4b96972b32fcb3bd03caeb66a44a6ab9edb"
          ],
          "type": "NFT",
          "methods": [
            {
              "methodId": "0xc6878519",
              "method": "MethodCompleteTransfer"
            }
          ]
        }
      ]
    },
    {
      "chain": "celo",
      "protocols": [
        {
          "addresses": [
            "0x05ca6037ec51f8b712ed2e6fa72219feae74e153",
            "0x796dff6d74f3e27060b71255fe517bfb23c93eed"
          ],
          "type": "Token Bridge",
          "methods": [
            {
              "methodId": "0xc6878519",
              "method": "MethodCompleteTransfer"
            },
            {
              "methodId": "0xff200cde",
              "method": "MethodCompleteAndUnwrapETH"
            },
            {
              "methodId": "0xe8059810",
              "method": "MethodCreateWrapped"
            },
            {
              "methodId": "0xf768441f",
              "method": "MethodUpdateWrapped"
            }
          ]
        },
        {
          "addresses": [
            "0x9563a59C15842a6f322B10f69d1dD88b41f2E97B",
            "0xcafd2f0a35a4459fa40c0517e17e6fa2939441ca"
          ],
          "type": "Connect",
          "methods": [
            {
              "methodId": "0x2f25e25f",
              "method": "MethodCompleteTransferWithRelay"
            }
          ]
        },
        {
          "addresses": [
            "0x306b68267deb7c5dfcda3619e22e9ca39c374f84",
            "0x27428dd2d3dd32a4d7f7c497eaaa23130d894911"
          ],
          "type": "StandardRelayer",
          "methods": [
            {
              "methodId": "0xa60eb4c8",
              "method": "StandardRelayerDelivery"
            }
          ]
        },
        {
          "addresses": [
            "0xa6a377d75ca5c9052c9a77ed1e865cc25bd97bf3",
            "0xacd8190f647a31e56a656748bc30f69259f245db"
          ],
          "type": "NFT",
          "methods": [
            {
              "methodId": "0xc6878519",
              "method": "MethodCompleteTransfer"
            }
          ]
        }
      ]
    },
    {
      "chain": "arbitrum",
      "protocols": [
        {
          "addresses": [
            "0xC7A204bDBFe983FCD8d8E61D02b475D4073fF97e",
            "0x23908A62110e21C04F3A4e011d24F901F911744A",
            "0x0b2402144Bb366A632D14B83F244D2e0e21bD39c",
            "0x956b0aa39b37b23a0ff13a5c9b22ab4772616737"
          ],
          "type": "Token Bridge",
          "methods": [
            {
              "methodId": "0xc6878519",
              "method": "MethodCompleteTransfer"
            },
            {
              "methodId": "0xff200cde",
              "method": "MethodCompleteAndUnwrapETH"
            },
            {
              "methodId": "0xe8059810",
              "method": "MethodCreateWrapped"
            },
            {
              "methodId": "0xf768441f",
              "method": "MethodUpdateWrapped"
            },
            {
              "methodId": "0xfe1e9bb1",
              "method": "MethodCompleteTransferSwap"
            }
          ]
        },
        {
          "addresses": [
            "0xe3e0511EEbD87F08FbaE4486419cb5dFB06e1343",
            "0x1293a54e160D1cd7075487898d65266081A15458"
          ],
          "type": "tBTC",
          "methods": [
            {
              "methodId": "0x5d21a596",
              "method": "MethodReceiveTbtc"
            }
          ]
        },
        {
          "addresses": ["0x48fa7528bfd6164ddf09df0ed22451cf59c84130"],
          "type": "Portico",
          "methods": [
            {
              "methodId": "0x3d528f35",
              "method": "MethodReceiveMessageAndSwap"
            }
          ]
        },
        {
          "addresses": ["0x4cb69fae7e7af841e44e1a1c30af640739378bb2"],
          "type": "CCTP",
          "methods": [
            {
              "methodId": "0x0a55d735",
              "method": "MethodRedeemTokensCCTP"
            },
            {
              "methodId": "0x57ecfd28",
              "method": "MethodReceiveMessageCCTP"
            }
          ]
        },
        {
          "addresses": [
            "0xf3f04555f8fda510bfc77820fd6eb8446f59e72d",
            "0xbf5f3f65102ae745a48bd521d10bab5bf02a9ef4",
            "0x8b782997b28e00ed8379ae8b27d4e4ddfc43967e"
          ],
          "type": "Mayan",
          "methods": [
            {
              "methodId": "0x9945e3d3",
              "method": "MethodRedeemed"
            },
            {
              "methodId": "0xc0e6d169",
              "method": "MethodRedeemAndUnwrap"
            }
          ]
        },
        {
          "addresses": ["0x27428dd2d3dd32a4d7f7c497eaaa23130d894911"],
          "type": "StandardRelayer",
          "methods": [
            {
              "methodId": "0xa60eb4c8",
              "method": "StandardRelayerDelivery"
            }
          ]
        },
        {
          "addresses": [
            "0xd1a8ab69e00266e8b791a15bc47514153a5045a6",
            "0x89e928e6d95ba6d7419b2b9e384fc526b1649339"
          ],
          "type": "NTT",
          "methods": [
            {
              "methodId": "0xf953cec7",
              "method": "WormholeTransceiverReceiveMessage"
            }
          ]
        },
        {
          "addresses": [
            "0x3dd14d553cfd986eac8e3bddf629d82073e188c8",
            "0x23908a62110e21c04f3a4e011d24f901f911744a"
          ],
          "type": "NFT",
          "methods": [
            {
              "methodId": "0xc6878519",
              "method": "MethodCompleteTransfer"
            }
          ]
        },
        {
          "addresses": [],
          "type": "Mayan with Swift",
          "methods": [
            {
              "methodId": "0x078eab72",
              "method": "MethodFulfillOrder"
            }
          ]
        },
        {
          "addresses": [],
<<<<<<< HEAD
          "type": "MCTP",
          "methods": [
            {
              "methodId": "0x958c0937",
              "method": "MethodRedeemWithFee"
=======
          "type": "Fast Transfer",
          "methods": [
            {
              "methodId": "0x604009a9",
              "method": "FillRedeemed"
>>>>>>> f80e1c7a
            }
          ]
        }
      ]
    },
    {
      "chain": "arbitrum-sepolia",
      "protocols": [
        {
          "addresses": [
            "0xC7A204bDBFe983FCD8d8E61D02b475D4073fF97e",
            "0x6b9C8671cdDC8dEab9c719bB87cBd3e782bA6a35"
          ],
          "type": "Token Bridge",
          "methods": [
            {
              "methodId": "0xc6878519",
              "method": "MethodCompleteTransfer"
            },
            {
              "methodId": "0xff200cde",
              "method": "MethodCompleteAndUnwrapETH"
            },
            {
              "methodId": "0xe8059810",
              "method": "MethodCreateWrapped"
            },
            {
              "methodId": "0xf768441f",
              "method": "MethodUpdateWrapped"
            }
          ]
        },
        {
          "addresses": ["0x2703483B1a5a7c577e8680de9Df8Be03c6f30e3c"],
          "type": "CCTP",
          "methods": [
            {
              "methodId": "0x0a55d735",
              "method": "MethodRedeemTokensCCTP"
            },
            {
              "methodId": "0x57ecfd28",
              "method": "MethodReceiveMessageCCTP"
            }
          ]
        },
        {
          "addresses": ["0x0E24D17D7467467b39Bf64A9DFf88776Bd6c74d7"],
          "type": "NTT",
          "methods": [
            {
              "methodId": "0xf953cec7",
              "method": "WormholeTransceiverReceiveMessage"
            }
          ]
        },
        {
          "addresses": ["0x7b1bd7a6b4e61c2a123ac6bc2cbfc614437d0470"],
          "type": "StandardRelayer",
          "methods": [
            {
              "methodId": "0xa60eb4c8",
              "method": "StandardRelayerDelivery"
            }
          ]
        },
        {
          "addresses": ["0xc3D46e0266d95215589DE639cC4E93b79f88fc6C"],
          "type": "tBTC",
          "methods": [
            {
              "methodId": "0x5d21a596",
              "method": "MethodReceiveTbtc"
            }
          ]
        }
      ]
    },
    {
      "chain": "optimism",
      "protocols": [
        {
          "addresses": [
            "0xC7A204bDBFe983FCD8d8E61D02b475D4073fF97e",
            "0x1D68124e65faFC907325e3EDbF8c4d84499DAa8b",
            "0x956b0aa39b37b23a0ff13a5c9b22ab4772616737",
            "0xBF5f3f65102aE745A48BD521d10BaB5BF02A9eF4"
          ],
          "type": "Token Bridge",
          "methods": [
            {
              "methodId": "0xc6878519",
              "method": "MethodCompleteTransfer"
            },
            {
              "methodId": "0xff200cde",
              "method": "MethodCompleteAndUnwrapETH"
            },
            {
              "methodId": "0xe8059810",
              "method": "MethodCreateWrapped"
            },
            {
              "methodId": "0xf768441f",
              "method": "MethodUpdateWrapped"
            },
            {
              "methodId": "0xfe1e9bb1",
              "method": "MethodCompleteTransferSwap"
            },
            {
              "methodId": "0x9945e3d3",
              "method": "MethodRedeemed"
            }
          ]
        },
        {
          "addresses": [
            "0xc3D46e0266d95215589DE639cC4E93b79f88fc6C",
            "0x1293a54e160D1cd7075487898d65266081A15458"
          ],
          "type": "tBTC",
          "methods": [
            {
              "methodId": "0x5d21a596",
              "method": "MethodReceiveTbtc"
            }
          ]
        },
        {
          "addresses": ["0x9ae506cddd27dee1275fd1fe6627e5dc65257061"],
          "type": "Portico",
          "methods": [
            {
              "methodId": "0x3d528f35",
              "method": "MethodReceiveMessageAndSwap"
            }
          ]
        },
        {
          "addresses": ["0x4cb69fae7e7af841e44e1a1c30af640739378bb2"],
          "type": "CCTP",
          "methods": [
            {
              "methodId": "0x0a55d735",
              "method": "MethodRedeemTokensCCTP"
            },
            {
              "methodId": "0x57ecfd28",
              "method": "MethodReceiveMessageCCTP"
            }
          ]
        },
        {
          "addresses": ["0x27428dd2d3dd32a4d7f7c497eaaa23130d894911"],
          "type": "StandardRelayer",
          "methods": [
            {
              "methodId": "0xa60eb4c8",
              "method": "StandardRelayerDelivery"
            }
          ]
        },
        {
          "addresses": ["0x9bD8b7b527CA4e6738cBDaBdF51C22466756073d"],
          "type": "NTT",
          "methods": [
            {
              "methodId": "0xf953cec7",
              "method": "WormholeTransceiverReceiveMessage"
            }
          ]
        },
        {
          "addresses": [
            "0xfe8cd454b4a1ca468b57d79c0cc77ef5b6f64585",
            "0x27812285fbe85ba1df242929b906b31ee3dd1b9f"
          ],
          "type": "NFT",
          "methods": [
            {
              "methodId": "0xc6878519",
              "method": "MethodCompleteTransfer"
            }
          ]
        },
        {
          "addresses": [],
          "type": "Mayan with Swift",
          "methods": [
            {
              "methodId": "0x078eab72",
              "method": "MethodFulfillOrder"
            }
          ]
        },
        {
          "addresses": [],
          "type": "MCTP",
          "methods": [
            {
              "methodId": "0x958c0937",
              "method": "MethodRedeemWithFee"
            }
          ]
        }
      ]
    },
    {
      "chain": "optimism-sepolia",
      "protocols": [
        {
          "addresses": [
            "0x99737Ec4B815d816c49A385943baf0380e75c0Ac",
            "0x31377888146f3253211EFEf5c676D41ECe7D58Fe"
          ],
          "type": "Token Bridge",
          "methods": [
            {
              "methodId": "0xc6878519",
              "method": "MethodCompleteTransfer"
            },
            {
              "methodId": "0xff200cde",
              "method": "MethodCompleteAndUnwrapETH"
            },
            {
              "methodId": "0xe8059810",
              "method": "MethodCreateWrapped"
            },
            {
              "methodId": "0xf768441f",
              "method": "MethodUpdateWrapped"
            }
          ]
        },
        {
          "addresses": ["0x2703483B1a5a7c577e8680de9Df8Be03c6f30e3c"],
          "type": "CCTP",
          "methods": [
            {
              "methodId": "0x0a55d735",
              "method": "MethodRedeemTokensCCTP"
            },
            {
              "methodId": "0x57ecfd28",
              "method": "MethodReceiveMessageCCTP"
            }
          ]
        },
        {
          "addresses": ["0x93bad53ddfb6132b0ac8e37f6029163e63372cee"],
          "type": "StandardRelayer",
          "methods": [
            {
              "methodId": "0xa60eb4c8",
              "method": "StandardRelayerDelivery"
            }
          ]
        },
        {
          "addresses": ["0x41265eb2863bf0238081F6AeefeF73549C82C3DD"],
          "type": "NTT",
          "methods": [
            {
              "methodId": "0xf953cec7",
              "method": "WormholeTransceiverReceiveMessage"
            }
          ]
        },
        {
          "addresses": ["0x5FB63D9e076a314023F2D1aB5dBFd7045C281EbA"],
          "type": "tBTC",
          "methods": [
            {
              "methodId": "0x5d21a596",
              "method": "MethodReceiveTbtc"
            }
          ]
        }
      ]
    },
    {
      "chain": "base",
      "protocols": [
        {
          "addresses": [
            "0x8d2de8d2f73f1f4cab472ac9a881c9b123c79627",
            "0x956b0aa39b37b23a0ff13a5c9b22ab4772616737"
          ],
          "type": "Token Bridge",
          "methods": [
            {
              "methodId": "0xc6878519",
              "method": "MethodCompleteTransfer"
            },
            {
              "methodId": "0xff200cde",
              "method": "MethodCompleteAndUnwrapETH"
            },
            {
              "methodId": "0xe8059810",
              "method": "MethodCreateWrapped"
            },
            {
              "methodId": "0xf768441f",
              "method": "MethodUpdateWrapped"
            },
            {
              "methodId": "0xfe1e9bb1",
              "method": "MethodCompleteTransferSwap"
            }
          ]
        },
        {
          "addresses": ["0x610d4dfac3ec32e0be98d18ddb280dacd76a1889"],
          "type": "Portico",
          "methods": [
            {
              "methodId": "0x3d528f35",
              "method": "MethodReceiveMessageAndSwap"
            }
          ]
        },
        {
          "addresses": ["0x4cb69fae7e7af841e44e1a1c30af640739378bb2"],
          "type": "CCTP",
          "methods": [
            {
              "methodId": "0x0a55d735",
              "method": "MethodRedeemTokensCCTP"
            },
            {
              "methodId": "0x57ecfd28",
              "method": "MethodReceiveMessageCCTP"
            }
          ]
        },
        {
          "addresses": ["0x706f82e9bb5b0813501714ab5974216704980e31"],
          "type": "Standard Relayer",
          "methods": [
            {
              "methodId": "0xa60eb4c8",
              "method": "StandardRelayerDelivery"
            }
          ]
        },
        {
          "addresses": ["0xD1a8AB69e00266e8B791a15BC47514153A5045a6"],
          "type": "NTT",
          "methods": [
            {
              "methodId": "0xf953cec7",
              "method": "WormholeTransceiverReceiveMessage"
            }
          ]
        },
        {
          "addresses": [
            "0xda3adc6621b2677bef9ad26598e6939cf0d92f88",
            "0x268557122ffd64c85750d630b716471118f323c8"
          ],
          "type": "NFT",
          "methods": [
            {
              "methodId": "0xc6878519",
              "method": "MethodCompleteTransfer"
            }
          ]
        },
        {
          "addresses": ["0x09959798B95d00a3183d20FaC298E4594E599eab"],
          "type": "tBTC",
          "methods": [
            {
              "methodId": "0x5d21a596",
              "method": "MethodReceiveTbtc"
            }
          ]
        },
        {
          "addresses": ["0xae8dc4a7438801ec4edc0b035eccccf3807f4cc1"],
          "type": "Connect",
          "methods": [
            {
              "methodId": "0x2f25e25f",
              "method": "MethodCompleteTransferWithRelay"
            }
          ]
        },
        {
          "addresses": [],
          "type": "Mayan with Swift",
          "methods": [
            {
              "methodId": "0x078eab72",
              "method": "MethodFulfillOrder"
            }
          ]
        },
        {
          "addresses": [],
          "type": "MCTP",
          "methods": [
            {
              "methodId": "0x958c0937",
              "method": "MethodRedeemWithFee"
            }
          ]
        }
      ]
    },
    {
      "chain": "base-sepolia",
      "protocols": [
        {
          "addresses": [
            "0x79A1027a6A159502049F10906D333EC57E95F083",
            "0x86f55a04690fd7815a3d802bd587e83ea888b239",
            "0x355b390658310d6fda26b9d67a2f652d21e5bc0d"
          ],
          "type": "Token Bridge",
          "methods": [
            {
              "methodId": "0xc6878519",
              "method": "MethodCompleteTransfer"
            },
            {
              "methodId": "0xff200cde",
              "method": "MethodCompleteAndUnwrapETH"
            },
            {
              "methodId": "0xe8059810",
              "method": "MethodCreateWrapped"
            },
            {
              "methodId": "0xf768441f",
              "method": "MethodUpdateWrapped"
            },
            {
              "methodId": "0x9e7e8327",
              "method": "MethodRedeem"
            }
          ]
        },
        {
          "addresses": ["0x2703483B1a5a7c577e8680de9Df8Be03c6f30e3c"],
          "type": "CCTP",
          "methods": [
            {
              "methodId": "0x0a55d735",
              "method": "MethodRedeemTokensCCTP"
            },
            {
              "methodId": "0x57ecfd28",
              "method": "MethodReceiveMessageCCTP"
            }
          ]
        },
        {
          "addresses": ["0x93bad53ddfb6132b0ac8e37f6029163e63372cee"],
          "type": "StandardRelayer",
          "methods": [
            {
              "methodId": "0xa60eb4c8",
              "method": "StandardRelayerDelivery"
            }
          ]
        },
        {
          "addresses": ["0x1e072169541f1171e427Aa44B5fd8924BEE71b0e"],
          "type": "NTT",
          "methods": [
            {
              "methodId": "0xf953cec7",
              "method": "WormholeTransceiverReceiveMessage"
            }
          ]
        },
        {
          "addresses": ["0xc3D46e0266d95215589DE639cC4E93b79f88fc6C"],
          "type": "tBTC",
          "methods": [
            {
              "methodId": "0x5d21a596",
              "method": "MethodReceiveTbtc"
            }
          ]
        }
      ]
    },
    {
      "chain": "sui",
      "protocols": [
        {
          "addresses": [
            "0x562760fc51d90d4ae1835bac3e91e0e6987d3497b06f066941d3e51f6e8d76d0",
            "0x26efee2b51c911237888e5dc6702868abca3c7ac12c53f76ef8eba0697695e3d"
          ],
          "type": "Token Bridge",
          "methods": [
            {
              "methodId": "complete_transfer",
              "method": "Token Bridge Manual"
            },
            {
              "methodId": "complete_transfer_with_payload",
              "method": "Token Bridge Automatic"
            }
          ]
        }
      ]
    },
    {
      "chain": "aptos",
      "protocols": [
        {
          "addresses": ["0x576410486a2da45eee6c949c995670112ddf2fbeedab20350d506328eefc9d4f"],
          "type": "Token Bridge",
          "methods": [
            {
              "methodId": "0x576410486a2da45eee6c949c995670112ddf2fbeedab20350d506328eefc9d4f::complete_transfer::submit_vaa_and_register_entry",
              "method": "Token Bridge"
            }
          ]
        },
        {
          "addresses": ["0x1bdffae984043833ed7fe223f7af7a3f8902d04129b14f801823e64827da7130"],
          "type": "NFT",
          "methods": [
            {
              "methodId": "0x1bdffae984043833ed7fe223f7af7a3f8902d04129b14f801823e64827da7130::complete_transfer::submit_vaa_and_register_entry",
              "method": "MethodCompleteTransfer"
            }
          ]
        }
      ]
    },
    {
      "chain": "ethereum-holesky",
      "protocols": [
        {
          "addresses": ["0x76d093bbae4529a342080546cafeec4acba59ec6"],
          "type": "Token Bridge",
          "methods": [
            {
              "methodId": "0xc6878519",
              "method": "MethodCompleteTransfer"
            },
            {
              "methodId": "0xff200cde",
              "method": "MethodCompleteAndUnwrapETH"
            },
            {
              "methodId": "0xe8059810",
              "method": "MethodCreateWrapped"
            },
            {
              "methodId": "0xf768441f",
              "method": "MethodUpdateWrapped"
            }
          ]
        }
      ]
    },
    {
      "chain": "polygon-sepolia",
      "protocols": [
        {
          "addresses": ["0xC7A204bDBFe983FCD8d8E61D02b475D4073fF97e"],
          "type": "Token Bridge",
          "methods": [
            {
              "methodId": "0xc6878519",
              "method": "MethodCompleteTransfer"
            },
            {
              "methodId": "0xff200cde",
              "method": "MethodCompleteAndUnwrapETH"
            },
            {
              "methodId": "0xe8059810",
              "method": "MethodCreateWrapped"
            },
            {
              "methodId": "0xf768441f",
              "method": "MethodUpdateWrapped"
            }
          ]
        },
        {
          "addresses": ["0x23908A62110e21C04F3A4e011d24F901F911744A"],
          "type": "NFT",
          "methods": [
            {
              "methodId": "02",
              "method": "completeNativeInstruction"
            },
            {
              "methodId": "03",
              "method": "completeWrappedInstruction"
            }
          ]
        }
      ]
    },
    {
      "chain": "scroll",
      "protocols": [
        {
          "addresses": [
            "0x24850c6f61C438823F01B7A3BF2B89B72174Fa9d",
            "0x22427d90B7dA3fA4642F7025A854c7254E4e45BF"
          ],
          "type": "Token Bridge",
          "methods": [
            {
              "methodId": "0xc6878519",
              "method": "MethodCompleteTransfer"
            },
            {
              "methodId": "0xff200cde",
              "method": "MethodCompleteAndUnwrapETH"
            },
            {
              "methodId": "0xe8059810",
              "method": "MethodCreateWrapped"
            },
            {
              "methodId": "0xf768441f",
              "method": "MethodUpdateWrapped"
            }
          ]
        },
        {
          "addresses": ["0x27428dd2d3dd32a4d7f7c497eaaa23130d894911"],
          "type": "StandardRelayer",
          "methods": [
            {
              "methodId": "0xa60eb4c8",
              "method": "StandardRelayerDelivery"
            }
          ]
        }
      ]
    },
    {
      "chain": "blast",
      "protocols": [
        {
          "addresses": [
            "0x24850c6f61C438823F01B7A3BF2B89B72174Fa9d",
            "0x430855B4D43b8AEB9D2B9869B74d58dda79C0dB2"
          ],
          "type": "Token Bridge",
          "methods": [
            {
              "methodId": "0xc6878519",
              "method": "MethodCompleteTransfer"
            },
            {
              "methodId": "0xff200cde",
              "method": "MethodCompleteAndUnwrapETH"
            },
            {
              "methodId": "0xe8059810",
              "method": "MethodCreateWrapped"
            },
            {
              "methodId": "0xf768441f",
              "method": "MethodUpdateWrapped"
            }
          ]
        },
        {
          "addresses": ["0x27428dd2d3dd32a4d7f7c497eaaa23130d894911"],
          "type": "StandardRelayer",
          "methods": [
            {
              "methodId": "0xa60eb4c8",
              "method": "StandardRelayerDelivery"
            }
          ]
        }
      ]
    },
    {
      "chain": "mantle",
      "protocols": [
        {
          "addresses": [
            "0x75Bfa155a9D7A3714b0861c8a8aF0C4633c45b5D",
            "0xbebdb6C8ddC678FfA9f8748f85C815C556Dd8ac6"
          ],
          "type": "Token Bridge",
          "methods": [
            {
              "methodId": "0xc6878519",
              "method": "MethodCompleteTransfer"
            },
            {
              "methodId": "0xff200cde",
              "method": "MethodCompleteAndUnwrapETH"
            },
            {
              "methodId": "0xe8059810",
              "method": "MethodCreateWrapped"
            },
            {
              "methodId": "0xf768441f",
              "method": "MethodUpdateWrapped"
            }
          ]
        }
      ]
    },
    {
      "chain": "xlayer",
      "protocols": [
        {
          "addresses": [
            "0x5537857664B0f9eFe38C9f320F75fEf23234D904",
            "0xdA91a06299BBF302091B053c6B9EF86Eff0f930D"
          ],
          "type": "Token Bridge",
          "methods": [
            {
              "methodId": "0xc6878519",
              "method": "MethodCompleteTransfer"
            },
            {
              "methodId": "0xff200cde",
              "method": "MethodCompleteAndUnwrapETH"
            },
            {
              "methodId": "0xe8059810",
              "method": "MethodCreateWrapped"
            },
            {
              "methodId": "0xf768441f",
              "method": "MethodUpdateWrapped"
            }
          ]
        }
      ]
    },
    {
      "chain": "snaxchain",
      "protocols": [
        {
          "addresses": [
            "0xa10f2eF61dE1f19f586ab8B6F2EbA89bACE63F7a",
            "0x8B94bfE456B48a6025b92E11Be393BAa86e68410"
          ],
          "type": "Token Bridge",
          "methods": [
            {
              "methodId": "0xc6878519",
              "method": "MethodCompleteTransfer"
            },
            {
              "methodId": "0xff200cde",
              "method": "MethodCompleteAndUnwrapETH"
            },
            {
              "methodId": "0xe8059810",
              "method": "MethodCreateWrapped"
            },
            {
              "methodId": "0xf768441f",
              "method": "MethodUpdateWrapped"
            }
          ]
        },
        {
          "addresses": [],
          "type": "StandardRelayer",
          "methods": [
            {
              "methodId": "0xa60eb4c8",
              "method": "StandardRelayerDelivery"
            }
          ]
        }
      ]
    },
    {
      "chain": "karura",
      "protocols": [
        {
          "addresses": [
            "0xae9d7fe007b3327AA64A32824Aaac52C42a6E624",
            "0xd11De1f930eA1F7Dd0290Fe3a2e35b9C91AEFb37"
          ],
          "type": "Token Bridge",
          "methods": [
            {
              "methodId": "0xc6878519",
              "method": "MethodCompleteTransfer"
            },
            {
              "methodId": "0xff200cde",
              "method": "MethodCompleteAndUnwrapETH"
            },
            {
              "methodId": "0xe8059810",
              "method": "MethodCreateWrapped"
            },
            {
              "methodId": "0xf768441f",
              "method": "MethodUpdateWrapped"
            }
          ]
        }
      ]
    },
    {
      "chain": "algorand",
      "protocols": [
        {
          "addresses": ["842126029", "86525641"],
          "type": "Token Bridge",
          "methods": [
            {
              "methodId": "completeTransfer",
              "method": "Token Bridge"
            }
          ]
        }
      ]
    },
    {
      "chain": "klaytn",
      "protocols": [
        {
          "addresses": [
            "0x5b08ac39eaed75c0439fc750d9fe7e1f9dd0193f",
            "0xC7A13BE098720840dEa132D860fDfa030884b09A"
          ],
          "type": "Token Bridge",
          "methods": [
            {
              "methodId": "0xc6878519",
              "method": "MethodCompleteTransfer"
            },
            {
              "methodId": "0xff200cde",
              "method": "MethodCompleteAndUnwrapETH"
            },
            {
              "methodId": "0xe8059810",
              "method": "MethodCreateWrapped"
            },
            {
              "methodId": "0xf768441f",
              "method": "MethodUpdateWrapped"
            }
          ]
        }
      ]
    },
    {
      "chain": "acala",
      "protocols": [
        {
          "addresses": [
            "0xae9d7fe007b3327AA64A32824Aaac52C42a6E624",
            "0xebA00cbe08992EdD08ed7793E07ad6063c807004"
          ],
          "type": "Token Bridge",
          "methods": [
            {
              "methodId": "0xc6878519",
              "method": "MethodCompleteTransfer"
            },
            {
              "methodId": "0xff200cde",
              "method": "MethodCompleteAndUnwrapETH"
            },
            {
              "methodId": "0xe8059810",
              "method": "MethodCreateWrapped"
            },
            {
              "methodId": "0xf768441f",
              "method": "MethodUpdateWrapped"
            }
          ]
        }
      ]
    }
  ]
}<|MERGE_RESOLUTION|>--- conflicted
+++ resolved
@@ -1153,19 +1153,21 @@
         },
         {
           "addresses": [],
-<<<<<<< HEAD
+          "type": "Fast Transfer",
+          "methods": [
+            {
+              "methodId": "0x604009a9",
+              "method": "FillRedeemed"
+            }
+          ]
+        },
+        {
+          "addresses": [],
           "type": "MCTP",
           "methods": [
             {
               "methodId": "0x958c0937",
               "method": "MethodRedeemWithFee"
-=======
-          "type": "Fast Transfer",
-          "methods": [
-            {
-              "methodId": "0x604009a9",
-              "method": "FillRedeemed"
->>>>>>> f80e1c7a
             }
           ]
         }
