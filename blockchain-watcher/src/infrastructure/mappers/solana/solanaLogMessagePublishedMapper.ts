import { Connection, Commitment } from "@solana/web3.js";
import { getPostedMessage } from "@certusone/wormhole-sdk/lib/cjs/solana/wormhole";
import { solana, LogFoundEvent, LogMessagePublished } from "../../../domain/entities";
import { CompiledInstruction, MessageCompiledInstruction } from "../../../domain/entities/solana";
import { configuration } from "../../config";
<<<<<<< HEAD
import bs58 from "bs58";
=======
import winston from "winston";
>>>>>>> 61c5f3e2

const connection = new Connection(configuration.chains.solana.rpcs[0]); // TODO: should be better to inject this to improve testability

let logger: winston.Logger;
logger = winston.child({ module: "solanaLogMessagePublishedMapper" });

export const solanaLogMessagePublishedMapper = async (
  tx: solana.Transaction,
  { programId, commitment }: { programId: string; commitment?: Commitment }
): Promise<LogFoundEvent<LogMessagePublished>[]> => {
  if (!tx || !tx.blockTime) {
    throw new Error(
      `Block time is missing for tx ${tx?.transaction?.signatures} in slot ${tx?.slot}`
    );
  }

  const message = tx.transaction.message;
  const accountKeys = message.accountKeys;
  const programIdIndex = accountKeys.findIndex((i) => i === programId);
  const instructions = message.compiledInstructions;
  const innerInstructions =
    tx.meta?.innerInstructions?.flatMap((i) => i.instructions.map(normalizeCompileInstruction)) ||
    [];

  const whInstructions = innerInstructions
    .concat(instructions)
    .filter((i) => i.programIdIndex === programIdIndex);

  const results: LogFoundEvent<LogMessagePublished>[] = [];
  for (const instruction of whInstructions) {
    // skip if not postMessage instruction
    const instructionId = instruction.data;
    if (instructionId[0] !== 0x01) {
      continue;
    }

    const accountId = accountKeys[instruction.accountKeyIndexes[1]];
    const { message } = await getPostedMessage(connection, accountId, commitment);
    const {
      sequence,
      emitterAddress,
      emitterChain,
      submissionTime: timestamp,
      nonce,
      payload,
      consistencyLevel,
    } = message || {};

    const txHash = tx.transaction.signatures[0];

    logger.debug(
      `[solana] Source event info: [hash: ${txHash}][emitterChain: ${emitterChain}][sender: ${emitterAddress.toString(
        "hex"
      )}][sequence: ${sequence}]`
    );

    results.push({
      name: "log-message-published",
      address: programId,
      chainId: emitterChain,
      txHash: txHash,
      blockHeight: BigInt(tx.slot.toString()),
      blockTime: tx.blockTime,
      attributes: {
        sender: emitterAddress.toString("hex"),
        sequence: Number(sequence),
        payload: payload.toString("hex"),
        nonce,
        consistencyLevel,
      },
    });
  }

  return results;
};

const normalizeCompileInstruction = (
  instruction: CompiledInstruction | MessageCompiledInstruction
): MessageCompiledInstruction => {
  if ("accounts" in instruction) {
    return {
      accountKeyIndexes: instruction.accounts,
      data: bs58.decode(instruction.data),
      programIdIndex: instruction.programIdIndex,
    };
  } else {
    return instruction;
  }
};<|MERGE_RESOLUTION|>--- conflicted
+++ resolved
@@ -3,11 +3,8 @@
 import { solana, LogFoundEvent, LogMessagePublished } from "../../../domain/entities";
 import { CompiledInstruction, MessageCompiledInstruction } from "../../../domain/entities/solana";
 import { configuration } from "../../config";
-<<<<<<< HEAD
 import bs58 from "bs58";
-=======
 import winston from "winston";
->>>>>>> 61c5f3e2
 
 const connection = new Connection(configuration.chains.solana.rpcs[0]); // TODO: should be better to inject this to improve testability
 
