import { EvmBlock, EvmLogFilter, EvmLog, EvmTag } from "../../domain/entities";
import { EvmBlockRepository } from "../../domain/repositories";
import winston from "../log";
<<<<<<< HEAD
import { HttpClient, HttpClientError } from "../http/HttpClient";
=======
import { HttpClient } from "../http/HttpClient";
import { HttpClientError } from "../errors/HttpClientError";
>>>>>>> 0dda3e3f

/**
 * EvmJsonRPCBlockRepository is a repository that uses a JSON RPC endpoint to fetch blocks.
 * On the reliability side, only knows how to timeout.
 */

const HEXADECIMAL_PREFIX = "0x";

export class EvmJsonRPCBlockRepository implements EvmBlockRepository {
  private httpClient: HttpClient;
  private chainId: number;
  private rpc: URL;
  private readonly logger;

  constructor(cfg: EvmJsonRPCBlockRepositoryCfg, httpClient: HttpClient) {
    this.httpClient = httpClient;
    this.chainId = cfg.chainId;
    this.rpc = new URL(cfg.rpc);
    this.logger = winston.child({ module: "EvmJsonRPCBlockRepository", chain: cfg.chain });
    this.logger.info(`Using RPC node ${this.rpc.hostname}`);
  }

  async getBlockHeight(finality: EvmTag): Promise<bigint> {
    const block: EvmBlock = await this.getBlock(finality);
    return block.number;
  }

  /**
   * Get blocks by block number.
   * @param blockNumbers
   * @returns a record of block hash -> EvmBlock
   */
  async getBlocks(blockNumbers: Set<bigint>): Promise<Record<string, EvmBlock>> {
    if (!blockNumbers.size) return {};

    const reqs: any[] = [];
    for (let blockNumber of blockNumbers) {
      const blockNumberStrParam = `${HEXADECIMAL_PREFIX}${blockNumber.toString(16)}`;
      const blockNumberStrId = blockNumber.toString();

      reqs.push({
        jsonrpc: "2.0",
        id: blockNumberStrId,
        method: "eth_getBlockByNumber",
        params: [blockNumberStrParam, false],
      });
    }

    let results: (undefined | { id: string; result?: EvmBlock; error?: ErrorBlock })[];
    try {
      results = await this.httpClient.post<typeof results>(this.rpc.href, reqs);
    } catch (e: HttpClientError | any) {
      this.handleError(e, "eth_getBlockByNumber");
      throw e;
    }

    if (results && results.length) {
      return results
        .map(
          (
            response: undefined | { id: string; result?: EvmBlock; error?: ErrorBlock },
            idx: number
          ) => {
            // Karura is getting 6969 errors for some blocks, so we'll just return empty blocks for those instead of throwing an error.
            // We take the timestamp from the previous block, which is not ideal but should be fine.
            if (
              (response && response.result === null) ||
              (response?.error && response.error?.code && response.error.code === 6969)
            ) {
              this.logger.warn;
              return {
                hash: "",
                number: BigInt(response.id),
                timestamp: Date.now(),
              };
            }
            if (
              response?.result &&
              response.result?.hash &&
              response.result.number &&
              response.result.timestamp
            ) {
              return {
                hash: response.result.hash,
                number: BigInt(response.result.number),
                timestamp: Number(response.result.timestamp),
              };
            }

            const msg = `[getBlocks] Got error ${
              response?.error?.message
            } for eth_getBlockByNumber for ${response?.id ?? reqs[idx].id} on ${this.rpc.hostname}`;

            this.logger.error(msg);

            throw new Error(
              `Unable to parse result of eth_getBlockByNumber for ${
                response?.id ?? reqs[idx].id
              }: ${msg}`
            );
          }
        )
        .reduce((acc: Record<string, EvmBlock>, block: EvmBlock) => {
          acc[block.hash] = block;
          return acc;
        }, {});
    }

    throw new Error(
      `Unable to parse ${
        results?.length ?? 0
      } blocks for eth_getBlockByNumber for numbers ${blockNumbers} on ${this.rpc.hostname}`
    );
  }

  async getFilteredLogs(filter: EvmLogFilter): Promise<EvmLog[]> {
    const parsedFilters = {
      topics: filter.topics,
      address: filter.addresses,
      fromBlock: `${HEXADECIMAL_PREFIX}${filter.fromBlock.toString(16)}`,
      toBlock: `${HEXADECIMAL_PREFIX}${filter.toBlock.toString(16)}`,
    };

    let response: { result: Log[]; error?: ErrorBlock };
    try {
      response = await this.httpClient.post<typeof response>(this.rpc.href, {
        jsonrpc: "2.0",
        method: "eth_getLogs",
        params: [parsedFilters],
        id: 1,
      });
    } catch (e: HttpClientError | any) {
      this.handleError(e, "eth_getLogs");
      throw e;
    }

    const logs = response?.result;
    this.logger.info(
      `[getFilteredLogs] Got ${logs?.length} logs for ${this.describeFilter(filter)} from ${
        this.rpc.hostname
      }`
    );

    return logs.map((log) => ({
      ...log,
      blockNumber: BigInt(log.blockNumber),
      transactionIndex: log.transactionIndex.toString(),
      chainId: this.chainId,
    }));
  }

  private describeFilter(filter: EvmLogFilter): string {
    return `[addresses:${filter.addresses}][topics:${filter.topics}][blocks:${filter.fromBlock} - ${filter.toBlock}]`;
  }

  /**
   * Loosely based on the wormhole-dashboard implementation (minus some specially crafted blocks when null result is obtained)
   */
  private async getBlock(blockNumberOrTag: EvmTag): Promise<EvmBlock> {
    let response: { result?: EvmBlock; error?: ErrorBlock };
    try {
      response = await this.httpClient.post<typeof response>(this.rpc.href, {
        jsonrpc: "2.0",
        method: "eth_getBlockByNumber",
        params: [blockNumberOrTag, false], // this means we'll get a light block (no txs)
        id: 1,
      });
    } catch (e: HttpClientError | any) {
      this.handleError(e, "eth_getBlockByNumber");
      throw e;
    }

    const result = response?.result;

    if (result && result.hash && result.number && result.timestamp) {
      // Convert to our domain compatible type
      return {
        number: BigInt(result.number),
        timestamp: Number(result.timestamp),
        hash: result.hash,
      };
    }
    throw new Error(
      `Unable to parse result of eth_getBlockByNumber for ${blockNumberOrTag} on ${this.rpc}`
    );
  }

  private handleError(e: any, method: string) {
    if (e instanceof HttpClientError) {
      this.logger.error(
        `[getBlock] Got ${e.status} from ${this.rpc.hostname}/${method}. ${
          e?.message ?? `${e?.message}`
        }`
      );
    } else {
      this.logger.error(`[getBlock] Got error ${e} from ${this.rpc.hostname}/${method}`);
    }
  }
}

export type EvmJsonRPCBlockRepositoryCfg = {
  rpc: string;
  timeout?: number;
  chain: string;
  chainId: number;
};

type ErrorBlock = {
  code: number; //6969,
  message: string; //'Error: No response received from RPC endpoint in 60s'
};

type Log = {
  blockNumber: string;
  blockHash: string;
  transactionIndex: number;
  removed: boolean;
  address: string;
  data: string;
  topics: Array<string>;
  transactionHash: string;
  logIndex: number;
};<|MERGE_RESOLUTION|>--- conflicted
+++ resolved
@@ -1,12 +1,8 @@
 import { EvmBlock, EvmLogFilter, EvmLog, EvmTag } from "../../domain/entities";
 import { EvmBlockRepository } from "../../domain/repositories";
 import winston from "../log";
-<<<<<<< HEAD
-import { HttpClient, HttpClientError } from "../http/HttpClient";
-=======
 import { HttpClient } from "../http/HttpClient";
 import { HttpClientError } from "../errors/HttpClientError";
->>>>>>> 0dda3e3f
 
 /**
  * EvmJsonRPCBlockRepository is a repository that uses a JSON RPC endpoint to fetch blocks.
