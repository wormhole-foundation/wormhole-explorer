import { EvmBlock, EvmLogFilter, EvmLog, EvmTag } from "../../domain/entities";
import { EvmBlockRepository } from "../../domain/repositories";
import winston from "../log";
import { HttpClient } from "../rpc/http/HttpClient";
import { HttpClientError } from "../errors/HttpClientError";
import { ChainRPCConfig } from "../config";

/**
 * EvmJsonRPCBlockRepository is a repository that uses a JSON RPC endpoint to fetch blocks.
 * On the reliability side, only knows how to timeout.
 */

const HEXADECIMAL_PREFIX = "0x";

export class EvmJsonRPCBlockRepository implements EvmBlockRepository {
  private httpClient: HttpClient;
  private cfg: EvmJsonRPCBlockRepositoryCfg;
  private readonly logger;

  constructor(cfg: EvmJsonRPCBlockRepositoryCfg, httpClient: HttpClient) {
    this.httpClient = httpClient;
    this.cfg = cfg;

    this.logger = winston.child({ module: "EvmJsonRPCBlockRepository" });
    this.logger.info(`Created for ${Object.keys(this.cfg.chains)}`);
  }

  async getBlockHeight(chain: string, finality: EvmTag): Promise<bigint> {
    const block: EvmBlock = await this.getBlock(chain, finality);
    return block.number;
  }

  /**
   * Get blocks by block number.
   * @param blockNumbers
   * @returns a record of block hash -> EvmBlock
   */
  async getBlocks(chain: string, blockNumbers: Set<bigint>): Promise<Record<string, EvmBlock>> {
    if (!blockNumbers.size) return {};

    const reqs: any[] = [];
    for (let blockNumber of blockNumbers) {
      const blockNumberStrParam = `${HEXADECIMAL_PREFIX}${blockNumber.toString(16)}`;
      const blockNumberStrId = blockNumber.toString();

      reqs.push({
        jsonrpc: "2.0",
        id: blockNumberStrId,
        method: "eth_getBlockByNumber",
        params: [blockNumberStrParam, false],
      });
    }

    const chainCfg = this.getCurrentChain(chain);
    let results: (undefined | { id: string; result?: EvmBlock; error?: ErrorBlock })[];
    try {
      results = await this.httpClient.post<typeof results>(chainCfg.rpc.href, reqs);
    } catch (e: HttpClientError | any) {
      this.handleError(chain, e, "eth_getBlockByNumber");
      throw e;
    }

    if (results && results.length) {
      return results
        .map(
          (
            response: undefined | { id: string; result?: EvmBlock; error?: ErrorBlock },
            idx: number
          ) => {
            // Karura is getting 6969 errors for some blocks, so we'll just return empty blocks for those instead of throwing an error.
            // We take the timestamp from the previous block, which is not ideal but should be fine.
            if (
              (response && response.result === null) ||
              (response?.error && response.error?.code && response.error.code === 6969)
            ) {
              return {
                hash: "",
                number: BigInt(response.id),
                timestamp: Date.now(),
              };
            }
            if (
              response?.result &&
              response.result?.hash &&
              response.result.number &&
              response.result.timestamp
            ) {
              return {
                hash: response.result.hash,
                number: BigInt(response.result.number),
                timestamp: Number(response.result.timestamp),
              };
            }

            const msg = `[${chain}][getBlocks] Got error ${
              response?.error?.message
            } for eth_getBlockByNumber for ${response?.id ?? reqs[idx].id} on ${
              chainCfg.rpc.hostname
            }`;

            this.logger.error(msg);

            throw new Error(
              `Unable to parse result of eth_getBlockByNumber[${chain}] for ${
                response?.id ?? reqs[idx].id
              }: ${msg}`
            );
          }
        )
        .reduce((acc: Record<string, EvmBlock>, block: EvmBlock) => {
          acc[block.hash] = block;
          return acc;
        }, {});
    }

    throw new Error(
      `Unable to parse ${
        results?.length ?? 0
      } blocks for eth_getBlockByNumber for numbers ${blockNumbers} on ${chainCfg.rpc.hostname}`
    );
  }

  async getFilteredLogs(chain: string, filter: EvmLogFilter): Promise<EvmLog[]> {
    const parsedFilters = {
      topics: filter.topics,
      address: filter.addresses,
      fromBlock: `${HEXADECIMAL_PREFIX}${filter.fromBlock.toString(16)}`,
      toBlock: `${HEXADECIMAL_PREFIX}${filter.toBlock.toString(16)}`,
    };

    const chainCfg = this.getCurrentChain(chain);
    let response: { result: Log[]; error?: ErrorBlock };
    try {
      response = await this.httpClient.post<typeof response>(chainCfg.rpc.href, {
        jsonrpc: "2.0",
        method: "eth_getLogs",
        params: [parsedFilters],
        id: 1,
      });
    } catch (e: HttpClientError | any) {
      this.handleError(chain, e, "eth_getLogs");
      throw e;
    }

    const logs = response?.result;
    this.logger.info(
<<<<<<< HEAD
      `[getFilteredLogs] Got ${logs?.length} logs for ${this.describeFilter(filter)} from ${
        chainCfg.rpc.hostname
      }`
=======
      `[${chain}][getFilteredLogs] Got ${logs?.length} logs for ${this.describeFilter(
        filter
      )} from ${chainCfg.rpc.hostname}`
>>>>>>> 3dcd21b0
    );

    return logs.map((log) => ({
      ...log,
      blockNumber: BigInt(log.blockNumber),
      transactionIndex: log.transactionIndex.toString(),
      chainId: chainCfg.chainId,
    }));
  }

  private describeFilter(filter: EvmLogFilter): string {
    return `[addresses:${filter.addresses}][topics:${filter.topics}][blocks:${filter.fromBlock} - ${filter.toBlock}]`;
  }

  /**
   * Loosely based on the wormhole-dashboard implementation (minus some specially crafted blocks when null result is obtained)
   */
  private async getBlock(chain: string, blockNumberOrTag: EvmTag): Promise<EvmBlock> {
    const chainCfg = this.getCurrentChain(chain);
    let response: { result?: EvmBlock; error?: ErrorBlock };
    try {
      response = await this.httpClient.post<typeof response>(chainCfg.rpc.href, {
        jsonrpc: "2.0",
        method: "eth_getBlockByNumber",
        params: [blockNumberOrTag, false], // this means we'll get a light block (no txs)
        id: 1,
      });
    } catch (e: HttpClientError | any) {
      this.handleError(chain, e, "eth_getBlockByNumber");
      throw e;
    }

    const result = response?.result;

    if (result && result.hash && result.number && result.timestamp) {
      // Convert to our domain compatible type
      return {
        number: BigInt(result.number),
        timestamp: Number(result.timestamp),
        hash: result.hash,
      };
    }
    throw new Error(
      `Unable to parse result of eth_getBlockByNumber for ${blockNumberOrTag} on ${chainCfg.rpc}`
    );
  }

  private handleError(chain: string, e: any, method: string) {
    const chainCfg = this.getCurrentChain(chain);
    if (e instanceof HttpClientError) {
      this.logger.error(
<<<<<<< HEAD
        `[getBlock] Got ${e.status} from ${chainCfg.rpc.hostname}/${method}. ${
=======
        `[${chain}][getBlock] Got ${e.status} from ${chainCfg.rpc.hostname}/${method}. ${
>>>>>>> 3dcd21b0
          e?.message ?? `${e?.message}`
        }`
      );
    } else {
<<<<<<< HEAD
      this.logger.error(`[getBlock] Got error ${e} from ${chainCfg.rpc.hostname}/${method}`);
=======
      this.logger.error(
        `[${chain}][getBlock] Got error ${e} from ${chainCfg.rpc.hostname}/${method}`
      );
>>>>>>> 3dcd21b0
    }
  }

  private getCurrentChain(chain: string) {
    const cfg = this.cfg.chains[chain];
    return {
      chainId: cfg.chainId,
      rpc: new URL(cfg.rpcs[0]),
    };
  }
}

export type EvmJsonRPCBlockRepositoryCfg = {
  chains: Record<string, ChainRPCConfig>;
};

type ErrorBlock = {
  code: number; //6969,
  message: string; //'Error: No response received from RPC endpoint in 60s'
};

type Log = {
  blockNumber: string;
  blockHash: string;
  transactionIndex: number;
  removed: boolean;
  address: string;
  data: string;
  topics: Array<string>;
  transactionHash: string;
  logIndex: number;
};<|MERGE_RESOLUTION|>--- conflicted
+++ resolved
@@ -144,15 +144,9 @@
 
     const logs = response?.result;
     this.logger.info(
-<<<<<<< HEAD
-      `[getFilteredLogs] Got ${logs?.length} logs for ${this.describeFilter(filter)} from ${
-        chainCfg.rpc.hostname
-      }`
-=======
       `[${chain}][getFilteredLogs] Got ${logs?.length} logs for ${this.describeFilter(
         filter
       )} from ${chainCfg.rpc.hostname}`
->>>>>>> 3dcd21b0
     );
 
     return logs.map((log) => ({
@@ -204,22 +198,14 @@
     const chainCfg = this.getCurrentChain(chain);
     if (e instanceof HttpClientError) {
       this.logger.error(
-<<<<<<< HEAD
-        `[getBlock] Got ${e.status} from ${chainCfg.rpc.hostname}/${method}. ${
-=======
         `[${chain}][getBlock] Got ${e.status} from ${chainCfg.rpc.hostname}/${method}. ${
->>>>>>> 3dcd21b0
           e?.message ?? `${e?.message}`
         }`
       );
     } else {
-<<<<<<< HEAD
-      this.logger.error(`[getBlock] Got error ${e} from ${chainCfg.rpc.hostname}/${method}`);
-=======
       this.logger.error(
         `[${chain}][getBlock] Got error ${e} from ${chainCfg.rpc.hostname}/${method}`
       );
->>>>>>> 3dcd21b0
     }
   }
 
