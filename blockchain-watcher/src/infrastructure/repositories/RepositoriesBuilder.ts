--- conflicted
+++ resolved
@@ -63,11 +63,8 @@
   ["ethereum-holesky", "evmRepo"],
   ["scroll", "evmRepo"],
   ["polygon-sepolia", "polygon-evmRepo"],
-<<<<<<< HEAD
+  ["blast", "evmRepo"],
   ["mantle", "evmRepo"],
-=======
->>>>>>> 16e7dff7
-  ["blast", "evmRepo"],
 ]);
 
 const POOL_STRATEGY = "weighted";
