import { RateLimitedWormchainJsonRPCBlockRepository } from "./wormchain/RateLimitedWormchainJsonRPCBlockRepository";
import { RateLimitedAlgorandJsonRPCBlockRepository } from "./algorand/RateLimitedAlgorandJsonRPCBlockRepository";
import { RateLimitedAptosJsonRPCBlockRepository } from "./aptos/RateLimitedAptosJsonRPCBlockRepository";
import { RateLimitedEvmJsonRPCBlockRepository } from "./evm/RateLimitedEvmJsonRPCBlockRepository";
import { RateLimitedSeiJsonRPCBlockRepository } from "./sei/RateLimitedSeiJsonRPCBlockRepository";
import { RateLimitedSuiJsonRPCBlockRepository } from "./sui/RateLimitedSuiJsonRPCBlockRepository";
import { WormchainJsonRPCBlockRepository } from "./wormchain/WormchainJsonRPCBlockRepository";
import { AlgorandJsonRPCBlockRepository } from "./algorand/AlgorandJsonRPCBlockRepository";
import { extendedProviderPoolSupplier } from "../rpc/http/ProviderPoolDecorator";
import { AptosJsonRPCBlockRepository } from "./aptos/AptosJsonRPCBlockRepository";
import { SNSClient, SNSClientConfig } from "@aws-sdk/client-sns";
import { SeiJsonRPCBlockRepository } from "./sei/SeiJsonRPCBlockRepository";
import { InstrumentedHttpProvider } from "../rpc/http/InstrumentedHttpProvider";
import { Config } from "../config";
import {
  WormchainRepository,
  AlgorandRepository,
  AptosRepository,
  JobRepository,
  SuiRepository,
  SeiRepository,
} from "../../domain/repositories";
import {
  MoonbeamEvmJsonRPCBlockRepository,
  ArbitrumEvmJsonRPCBlockRepository,
  RateLimitedSolanaSlotRepository,
  PolygonJsonRPCBlockRepository,
  BscEvmJsonRPCBlockRepository,
  EvmJsonRPCBlockRepositoryCfg,
  EvmJsonRPCBlockRepository,
  SuiJsonRPCBlockRepository,
  Web3SolanaSlotRepository,
  FileMetadataRepository,
  StaticJobRepository,
  PromStatRepository,
  SnsEventRepository,
  ProviderPoolMap,
} from ".";
<<<<<<< HEAD
import { AptosJsonRPCBlockRepository } from "./aptos/AptosJsonRPCBlockRepository";
import { InfluxEventRepository } from "./InfluxEventRepository";
import { InfluxDB } from "@influxdata/influxdb-client";
=======
import {
  InstrumentedConnection,
  InstrumentedSuiClient,
  ProviderPool,
  RpcConfig,
} from "@xlabs/rpc-pool";
>>>>>>> dee5183c

const WORMCHAIN_CHAIN = "wormchain";
const ALGORAND_CHAIN = "algorand";
const SOLANA_CHAIN = "solana";
const APTOS_CHAIN = "aptos";
const EVM_CHAIN = "evm";
const SUI_CHAIN = "sui";
const SEI_CHAIN = "sei";
const EVM_CHAINS = new Map([
  ["ethereum", "evmRepo"],
  ["ethereum-sepolia", "evmRepo"],
  ["avalanche", "evmRepo"],
  ["oasis", "evmRepo"],
  ["fantom", "evmRepo"],
  ["karura", "evmRepo"],
  ["acala", "evmRepo"],
  ["klaytn", "evmRepo"],
  ["celo", "evmRepo"],
  ["optimism", "evmRepo"],
  ["optimism-sepolia", "evmRepo"],
  ["base", "evmRepo"],
  ["base-sepolia", "evmRepo"],
  ["bsc", "bsc-evmRepo"],
  ["arbitrum", "arbitrum-evmRepo"],
  ["arbitrum-sepolia", "arbitrum-evmRepo"],
  ["moonbeam", "moonbeam-evmRepo"],
  ["polygon", "polygon-evmRepo"],
  ["ethereum-holesky", "evmRepo"],
  ["scroll", "evmRepo"],
  ["polygon-sepolia", "polygon-evmRepo"],
  ["blast", "evmRepo"],
  ["mantle", "evmRepo"],
  ["xlayer", "evmRepo"],
]);

const POOL_STRATEGY = "healthy";

export class RepositoriesBuilder {
  private repositories = new Map();
  private snsClient?: SNSClient;
  private cfg: Config;

  constructor(cfg: Config) {
    this.cfg = cfg;
    this.build();
  }

  private build(): void {
    this.snsClient = this.createSnsClient();
    this.repositories.set("sns", new SnsEventRepository(this.snsClient, this.cfg.sns));
<<<<<<< HEAD
    this.cfg.influx &&
      this.repositories.set(
        "infux",
        new InfluxEventRepository(
          new InfluxDB({
            url: this.cfg.influx.url,
            token: this.cfg.influx.token,
          }),
          this.cfg.influx
        )
      );
    this.repositories.set("metrics", new PromStatRepository());
=======
>>>>>>> dee5183c

    this.cfg.metadata?.dir &&
      this.repositories.set("metadata", new FileMetadataRepository(this.cfg.metadata.dir));

    this.repositories.set("metrics", new PromStatRepository());

    this.cfg.enabledPlatforms.forEach((chain) => {
      this.buildWormchainRepository(chain);
      this.buildAlgorandRepository(chain);
      this.buildSolanaRepository(chain);
      this.buildAptosRepository(chain);
      this.buildEvmRepository(chain);
      this.buildSuiRepository(chain);
      this.buildSeiRepository(chain);
    });

    this.repositories.set(
      "jobs",
      new StaticJobRepository(
        this.cfg.environment,
        this.cfg.jobs.dir,
        this.cfg.dryRun,
        (chain: string) => this.getEvmBlockRepository(chain),
        {
          metadataRepo: this.getMetadataRepository(),
          statsRepo: this.getStatsRepository(),
          snsRepo: this.getSnsEventRepository(),
          influxRepo: this.getInfluxEventRepository(),
          solanaSlotRepo: this.getSolanaSlotRepository(),
          suiRepo: this.getSuiRepository(),
          aptosRepo: this.getAptosRepository(),
          wormchainRepo: this.getWormchainRepository(),
          seiRepo: this.getSeiRepository(),
          algorandRepo: this.getAlgorandRepository(),
        }
      )
    );
  }

  public getEvmBlockRepository(chain: string): EvmJsonRPCBlockRepository {
    const instanceRepoName = EVM_CHAINS.get(chain);
    if (!instanceRepoName)
      throw new Error(`[RepositoriesBuilder] Chain ${chain.toLocaleUpperCase()} not supported`);
    return this.getRepo(instanceRepoName);
  }

  public getSnsEventRepository(): SnsEventRepository {
    return this.getRepo("sns");
  }

  public getInfluxEventRepository(): InfluxEventRepository {
    return this.getRepo("infux");
  }

  public getMetadataRepository(): FileMetadataRepository {
    return this.getRepo("metadata");
  }

  public getStatsRepository(): PromStatRepository {
    return this.getRepo("metrics");
  }

  public getJobsRepository(): JobRepository {
    return this.getRepo("jobs");
  }

  public getSolanaSlotRepository(): Web3SolanaSlotRepository {
    return this.getRepo("solana-slotRepo");
  }

  public getSuiRepository(): SuiRepository {
    return this.getRepo("sui-repo");
  }

  public getAptosRepository(): AptosRepository {
    return this.getRepo("aptos-repo");
  }

  public getWormchainRepository(): WormchainRepository {
    return this.getRepo("wormchain-repo");
  }

  public getSeiRepository(): SeiRepository {
    return this.getRepo("sei-repo");
  }

  public getAlgorandRepository(): AlgorandRepository {
    return this.getRepo("algorand-repo");
  }

  public close(): void {
    this.snsClient?.destroy();
  }

  private buildSolanaRepository(chain: string): void {
    if (chain == SOLANA_CHAIN) {
      const solanaProviderPool = extendedProviderPoolSupplier(
        this.cfg.chains[chain].rpcs.map((url) => ({ url })),
        (rpcCfg: RpcConfig) =>
          new InstrumentedConnection(rpcCfg.url, {
            commitment: rpcCfg.commitment || "confirmed",
          }),
        POOL_STRATEGY
      );

      const cfg = this.cfg.chains[chain];
      const solanaSlotRepository = new RateLimitedSolanaSlotRepository(
        new Web3SolanaSlotRepository(solanaProviderPool),
        cfg.rateLimit
      );
      this.repositories.set("solana-slotRepo", solanaSlotRepository);
    }
  }

  private buildEvmRepository(chain: string): void {
    if (chain == EVM_CHAIN) {
      const pools = this.createEvmProviderPools();
      const repoCfg: EvmJsonRPCBlockRepositoryCfg = {
        chains: this.cfg.chains,
        environment: this.cfg.environment,
      };

      const moonbeamRepository = new RateLimitedEvmJsonRPCBlockRepository(
        new MoonbeamEvmJsonRPCBlockRepository(repoCfg, pools)
      );
      const arbitrumRepository = new RateLimitedEvmJsonRPCBlockRepository(
        new ArbitrumEvmJsonRPCBlockRepository(repoCfg, pools, this.getMetadataRepository())
      );
      const polygonRepository = new RateLimitedEvmJsonRPCBlockRepository(
        new PolygonJsonRPCBlockRepository(repoCfg, pools)
      );
      const bscRepository = new RateLimitedEvmJsonRPCBlockRepository(
        new BscEvmJsonRPCBlockRepository(repoCfg, pools)
      );
      const evmRepository = new RateLimitedEvmJsonRPCBlockRepository(
        new EvmJsonRPCBlockRepository(repoCfg, pools)
      );

      this.repositories.set("moonbeam-evmRepo", moonbeamRepository);
      this.repositories.set("arbitrum-evmRepo", arbitrumRepository);
      this.repositories.set("polygon-evmRepo", polygonRepository);
      this.repositories.set("bsc-evmRepo", bscRepository);
      this.repositories.set("evmRepo", evmRepository);
    }
  }

  private buildSuiRepository(chain: string): void {
    if (chain == SUI_CHAIN) {
      const suiProviderPool = extendedProviderPoolSupplier(
        this.cfg.chains[chain].rpcs.map((url) => ({ url })),
        (rpcCfg: RpcConfig) => new InstrumentedSuiClient(rpcCfg.url, 2000),
        POOL_STRATEGY
      );

      const suiRepository = new RateLimitedSuiJsonRPCBlockRepository(
        new SuiJsonRPCBlockRepository(suiProviderPool)
      );

      this.repositories.set("sui-repo", suiRepository);
    }
  }

  private buildAptosRepository(chain: string): void {
    if (chain == APTOS_CHAIN) {
      const pools = this.createDefaultProviderPools(chain);

      const aptosRepository = new RateLimitedAptosJsonRPCBlockRepository(
        new AptosJsonRPCBlockRepository(pools)
      );

      this.repositories.set("aptos-repo", aptosRepository);
    }
  }

  private buildSeiRepository(chain: string): void {
    if (chain == SEI_CHAIN) {
      const pools = this.createDefaultProviderPools(chain);

      const seiRepository = new RateLimitedSeiJsonRPCBlockRepository(
        new SeiJsonRPCBlockRepository(pools)
      );

      this.repositories.set("sei-repo", seiRepository);
    }
  }

  private buildWormchainRepository(chain: string): void {
    if (chain == WORMCHAIN_CHAIN) {
      const injectivePools = this.createDefaultProviderPools("injective");
      const wormchainPools = this.createDefaultProviderPools("wormchain");
      const osmosisPools = this.createDefaultProviderPools("osmosis");
      const kujiraPools = this.createDefaultProviderPools("kujira");
      const evmosPools = this.createDefaultProviderPools("evmos");

      const cosmosPools: Map<number, ProviderPool<InstrumentedHttpProvider>> = new Map([
        [19, injectivePools],
        [20, osmosisPools],
        [3104, wormchainPools],
        [4001, evmosPools],
        [4002, kujiraPools],
      ]);

      const wormchainRepository = new RateLimitedWormchainJsonRPCBlockRepository(
        new WormchainJsonRPCBlockRepository(cosmosPools)
      );

      this.repositories.set("wormchain-repo", wormchainRepository);
    }
  }

  private buildAlgorandRepository(chain: string): void {
    if (chain == ALGORAND_CHAIN) {
      const algoIndexerRpcs = this.cfg.chains[chain].rpcs[1] as unknown as string[];
      const algoRpcs = this.cfg.chains[chain].rpcs[0] as unknown as string[];

      const algoIndexerPools = this.createDefaultProviderPools(chain, algoIndexerRpcs);
      const algoV2Pools = this.createDefaultProviderPools(chain, algoRpcs);

      const seiRepository = new RateLimitedAlgorandJsonRPCBlockRepository(
        new AlgorandJsonRPCBlockRepository(algoV2Pools, algoIndexerPools)
      );

      this.repositories.set("algorand-repo", seiRepository);
    }
  }

  private getRepo(name: string): any {
    const repo = this.repositories.get(name);
    if (!repo)
      throw new Error(`[RepositoriesBuilder] Repository ${name.toLocaleLowerCase()} not supported`);

    return repo;
  }

  private createSnsClient(): SNSClient {
    const snsCfg: SNSClientConfig = { region: this.cfg.sns.region };
    if (this.cfg.sns.credentials) {
      snsCfg.credentials = {
        accessKeyId: this.cfg.sns.credentials.accessKeyId,
        secretAccessKey: this.cfg.sns.credentials.secretAccessKey,
      };
      snsCfg.endpoint = this.cfg.sns.credentials.url;
    }

    return new SNSClient(snsCfg);
  }

  private createEvmProviderPools(): ProviderPoolMap {
    let pools: ProviderPoolMap = {};
    for (const chain in this.cfg.chains) {
      const cfg = this.cfg.chains[chain];
      pools[chain] = extendedProviderPoolSupplier(
        cfg.rpcs.map((url) => ({ url })),
        (rpcCfg: RpcConfig) => this.createHttpClient(chain, rpcCfg.url),
        POOL_STRATEGY
      );
    }
    return pools;
  }

  private createDefaultProviderPools(chain: string, rpcs?: string[]) {
    if (!rpcs) {
      rpcs = this.cfg.chains[chain].rpcs;
    }

    const pools = extendedProviderPoolSupplier(
      rpcs.map((url) => ({ url })),
      (rpcCfg: RpcConfig) => this.createHttpClient(chain, rpcCfg.url),
      POOL_STRATEGY
    );
    return pools;
  }

  private createHttpClient(chain: string, url: string): InstrumentedHttpProvider {
    return new InstrumentedHttpProvider({
      chain,
      url,
      retries: 3,
      timeout: 1_0000,
      initialDelay: 1_000,
      maxDelay: 30_000,
    });
  }
}<|MERGE_RESOLUTION|>--- conflicted
+++ resolved
@@ -36,18 +36,14 @@
   SnsEventRepository,
   ProviderPoolMap,
 } from ".";
-<<<<<<< HEAD
-import { AptosJsonRPCBlockRepository } from "./aptos/AptosJsonRPCBlockRepository";
-import { InfluxEventRepository } from "./InfluxEventRepository";
-import { InfluxDB } from "@influxdata/influxdb-client";
-=======
 import {
   InstrumentedConnection,
   InstrumentedSuiClient,
   ProviderPool,
   RpcConfig,
 } from "@xlabs/rpc-pool";
->>>>>>> dee5183c
+import { InfluxEventRepository } from "./InfluxEventRepository";
+import { InfluxDB } from "@influxdata/influxdb-client";
 
 const WORMCHAIN_CHAIN = "wormchain";
 const ALGORAND_CHAIN = "algorand";
@@ -98,7 +94,6 @@
   private build(): void {
     this.snsClient = this.createSnsClient();
     this.repositories.set("sns", new SnsEventRepository(this.snsClient, this.cfg.sns));
-<<<<<<< HEAD
     this.cfg.influx &&
       this.repositories.set(
         "infux",
@@ -110,10 +105,6 @@
           this.cfg.influx
         )
       );
-    this.repositories.set("metrics", new PromStatRepository());
-=======
->>>>>>> dee5183c
-
     this.cfg.metadata?.dir &&
       this.repositories.set("metadata", new FileMetadataRepository(this.cfg.metadata.dir));
 
