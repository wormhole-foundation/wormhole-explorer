import { SNSClient, SNSClientConfig } from "@aws-sdk/client-sns";
import pg from "pg";
import { Connection } from "@solana/web3.js";
import { Config, DBConfig } from "../config";
import {
  SnsEventRepository,
  EvmJsonRPCBlockRepository,
  EvmJsonRPCBlockRepositoryCfg,
  FileMetadataRepository,
  PromStatRepository,
  StaticJobRepository,
  Web3SolanaSlotRepository,
  RateLimitedSolanaSlotRepository,
  BscEvmJsonRPCBlockRepository,
  PostgresMetadataRepository,
  PostgresJobExecutionRepository,
  InMemoryJobExecutionRepository,
  ArbitrumEvmJsonRPCBlockRepository,
} from "./";
import { HttpClient } from "../rpc/http/HttpClient";
<<<<<<< HEAD
import {
  JobExecutionRepository,
  JobRepository,
  MetadataRepository,
} from "../../domain/repositories";
=======
import { JobRepository } from "../../domain/repositories";
import { MoonbeamEvmJsonRPCBlockRepository } from "./evm/MoonbeamEvmJsonRPCBlockRepository";
>>>>>>> 7992f76e

const SOLANA_CHAIN = "solana";
const EVM_CHAIN = "evm";
const EVM_CHAINS = new Map([
  ["ethereum", "evmRepo"],
  ["avalanche", "evmRepo"],
  ["oasis", "evmRepo"],
  ["fantom", "evmRepo"],
  ["karura", "evmRepo"],
  ["acala", "evmRepo"],
  ["klaytn", "evmRepo"],
  ["celo", "evmRepo"],
  ["optimism", "evmRepo"],
  ["base", "evmRepo"],
  ["bsc", "bsc-evmRepo"],
  ["arbitrum", "arbitrum-evmRepo"],
  ["moonbeam", "moonbeam-evmRepo"],
]);

export class RepositoriesBuilder {
  private cfg: Config;
  private snsClient?: SNSClient;
  private closeables: (() => Promise<void>)[] = [];
  private repositories = new Map();

  constructor(cfg: Config) {
    this.cfg = cfg;
  }

  public async init(): Promise<void> {
    this.snsClient = this.createSnsClient();

    await this.loadMetadataRepositories();

    this.repositories.set("sns", new SnsEventRepository(this.snsClient, this.cfg.sns));

    this.repositories.set("metrics", new PromStatRepository());

    this.cfg.enabledPlatforms.forEach((chain) => {
      if (chain === SOLANA_CHAIN) {
        const cfg = this.cfg.chains[chain];
        const solanaSlotRepository = new RateLimitedSolanaSlotRepository(
          new Web3SolanaSlotRepository(
            new Connection(cfg.rpcs[0], { disableRetryOnRateLimit: true })
          ),
          cfg.rateLimit
        );
        this.repositories.set("solana-slotRepo", solanaSlotRepository);
      }

      if (chain === EVM_CHAIN) {
        const httpClient = this.createHttpClient();
        const repoCfg: EvmJsonRPCBlockRepositoryCfg = {
          chains: this.cfg.chains,
        };
        this.repositories.set("bsc-evmRepo", new BscEvmJsonRPCBlockRepository(repoCfg, httpClient));
        this.repositories.set("evmRepo", new EvmJsonRPCBlockRepository(repoCfg, httpClient));
        this.repositories.set(
          "moonbeam-evmRepo",
          new MoonbeamEvmJsonRPCBlockRepository(repoCfg, httpClient)
        );
        this.repositories.set(
          "arbitrum-evmRepo",
          new ArbitrumEvmJsonRPCBlockRepository(repoCfg, httpClient, this.getMetadataRepository())
        );
      }
    });

    this.repositories.set(
      "job-executions",
      this.cfg.jobExecutions.use === "postgres"
        ? await this.createPostgresJobExecutionRepository(this.cfg.dbConfig)
        : new InMemoryJobExecutionRepository()
    );
    this.repositories.set(
      "jobs",
      new StaticJobRepository(
        this.cfg.jobs.dir,
        this.cfg.dryRun,
        (chain: string) => this.getEvmBlockRepository(chain),
        {
          metadataRepo: this.getMetadataRepository(),
          statsRepo: this.getStatsRepository(),
          snsRepo: this.getSnsEventRepository(),
          solanaSlotRepo: this.getSolanaSlotRepository(),
        }
      )
    );
  }

  public getEvmBlockRepository(chain: string): EvmJsonRPCBlockRepository {
    const instanceRepoName = EVM_CHAINS.get(chain);
    if (!instanceRepoName) throw new Error(`Chain ${chain} not supported`);
    return this.getRepo(instanceRepoName);
  }

  public getSnsEventRepository(): SnsEventRepository {
    return this.getRepo("sns");
  }

  public getMetadataRepository(): MetadataRepository<any> {
    return this.getRepo("metadata");
  }

  public getStatsRepository(): PromStatRepository {
    return this.getRepo("metrics");
  }

  public getJobsRepository(): JobRepository {
    return this.getRepo("jobs");
  }

  public getJobExecutionRepository(): JobExecutionRepository {
    return this.getRepo("job-executions");
  }

  public getSolanaSlotRepository(): Web3SolanaSlotRepository {
    return this.getRepo("solana-slotRepo");
  }

  private getRepo(name: string): any {
    const repo = this.repositories.get(name);
    if (!repo) throw new Error(`No repository ${name}`);

    return repo;
  }

  public async close() {
    this.snsClient?.destroy();
    this.closeables.forEach(async (closeable) => await closeable());
  }

  private async loadMetadataRepositories() {
    if (
      this.cfg.metadata.use.includes("fs") &&
      this.cfg.metadata.use.includes("postgres") &&
      this.cfg.metadata.dir &&
      this.cfg.dbConfig
    ) {
      this.repositories.set(
        "metadata",
        new FileMetadataRepository(
          this.cfg.metadata.dir,
          await this.createPostgresMetadataRepository(this.cfg.dbConfig)
        )
      );
      return;
    }

    if (this.cfg.metadata.use.includes("fs") && this.cfg.metadata.dir) {
      this.repositories.set("metadata", new FileMetadataRepository(this.cfg.metadata.dir));
      return;
    }

    if (this.cfg.metadata.use.includes("postgres") && this.cfg.dbConfig) {
      this.repositories.set(
        "metadata",
        await this.createPostgresMetadataRepository(this.cfg.dbConfig)
      );
    }

    this.getMetadataRepository();
  }

  private createSnsClient(): SNSClient {
    const snsCfg: SNSClientConfig = { region: this.cfg.sns.region };
    if (this.cfg.sns.credentials) {
      snsCfg.credentials = {
        accessKeyId: this.cfg.sns.credentials.accessKeyId,
        secretAccessKey: this.cfg.sns.credentials.secretAccessKey,
      };
      snsCfg.endpoint = this.cfg.sns.credentials.url;
    }

    const client = new SNSClient(snsCfg);
    this.closeables.push(async () => client.destroy());
    return client;
  }

  private async createPgPool(dbCfg: DBConfig): Promise<pg.Pool> {
    const pgPool = new pg.Pool({
      connectionString: dbCfg.connString,
      connectionTimeoutMillis: dbCfg.connectionTimeout ?? 30_000,
      query_timeout: dbCfg.queryTimeout ?? 20_000,
      max: dbCfg.maxPoolSize ?? 10,
      options: `-c search_path=${this.cfg.environment}`,
    });
    return pgPool;
  }

  private async createPostgresMetadataRepository(
    dbCfg: DBConfig
  ): Promise<PostgresMetadataRepository> {
    const repo = new PostgresMetadataRepository(
      await this.createPgPool(dbCfg),
      this.cfg.environment
    );
    await repo.init();
    this.closeables.push(async () => repo.close());
    return repo;
  }

  private async createPostgresJobExecutionRepository(
    dbCfg?: DBConfig
  ): Promise<PostgresJobExecutionRepository> {
    if (!dbCfg) {
      throw new Error("Missing db config");
    }
    const repo = new PostgresJobExecutionRepository(
      await this.createPgPool({ ...dbCfg, maxPoolSize: 1 }) // maxPoolSize should always be 1 here
    );
    this.closeables.push(async () => repo.close());
    return repo;
  }

  private createHttpClient(): HttpClient {
    return new HttpClient({
      retries: 3,
      timeout: 1_0000,
      initialDelay: 1_000,
      maxDelay: 30_000,
    });
  }
}<|MERGE_RESOLUTION|>--- conflicted
+++ resolved
@@ -18,16 +18,12 @@
   ArbitrumEvmJsonRPCBlockRepository,
 } from "./";
 import { HttpClient } from "../rpc/http/HttpClient";
-<<<<<<< HEAD
 import {
   JobExecutionRepository,
   JobRepository,
   MetadataRepository,
 } from "../../domain/repositories";
-=======
-import { JobRepository } from "../../domain/repositories";
 import { MoonbeamEvmJsonRPCBlockRepository } from "./evm/MoonbeamEvmJsonRPCBlockRepository";
->>>>>>> 7992f76e
 
 const SOLANA_CHAIN = "solana";
 const EVM_CHAIN = "evm";
