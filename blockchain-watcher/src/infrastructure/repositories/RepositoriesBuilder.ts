import { SNSClient, SNSClientConfig } from "@aws-sdk/client-sns";
import pg from "pg";
import { Connection } from "@solana/web3.js";
import { Config, DBConfig } from "../config";
import {
  SnsEventRepository,
  EvmJsonRPCBlockRepository,
  EvmJsonRPCBlockRepositoryCfg,
  FileMetadataRepository,
  PromStatRepository,
  StaticJobRepository,
  Web3SolanaSlotRepository,
  RateLimitedSolanaSlotRepository,
  BscEvmJsonRPCBlockRepository,
<<<<<<< HEAD
  PostgresMetadataRepository,
  PostgresJobExecutionRepository,
  InMemoryJobExecutionRepository,
} from "./";
=======
  ArbitrumEvmJsonRPCBlockRepository,
} from ".";
>>>>>>> 9d20a636
import { HttpClient } from "../rpc/http/HttpClient";
import {
  JobExecutionRepository,
  JobRepository,
  MetadataRepository,
} from "../../domain/repositories";

const SOLANA_CHAIN = "solana";
const EVM_CHAIN = "evm";
const EVM_CHAINS = new Map([
  ["ethereum", "evmRepo"],
  ["avalanche", "evmRepo"],
  ["oasis", "evmRepo"],
  ["fantom", "evmRepo"],
  ["karura", "evmRepo"],
  ["acala", "evmRepo"],
  ["klaytn", "evmRepo"],
  ["celo", "evmRepo"],
  ["optimism", "evmRepo"],
  ["base", "evmRepo"],
  ["bsc", "bsc-evmRepo"],
  ["arbitrum", "arbitrum-evmRepo"],
]);

export class RepositoriesBuilder {
  private cfg: Config;
  private snsClient?: SNSClient;
  private closeables: (() => Promise<void>)[] = [];
  private repositories = new Map();

  constructor(cfg: Config) {
    this.cfg = cfg;
  }

  public async init(): Promise<void> {
    this.snsClient = this.createSnsClient();
<<<<<<< HEAD

    await this.loadMetadataRepositories();

=======
>>>>>>> 9d20a636
    this.repositories.set("sns", new SnsEventRepository(this.snsClient, this.cfg.sns));

    this.repositories.set("metrics", new PromStatRepository());

    this.cfg.enabledPlatforms.forEach((chain) => {
      if (chain === SOLANA_CHAIN) {
        const cfg = this.cfg.chains[chain];
        const solanaSlotRepository = new RateLimitedSolanaSlotRepository(
          new Web3SolanaSlotRepository(
            new Connection(cfg.rpcs[0], { disableRetryOnRateLimit: true })
          ),
          cfg.rateLimit
        );
        this.repositories.set("solana-slotRepo", solanaSlotRepository);
      }

      if (chain === EVM_CHAIN) {
        const httpClient = this.createHttpClient();
        const repoCfg: EvmJsonRPCBlockRepositoryCfg = {
          chains: this.cfg.chains,
        };
        this.repositories.set("bsc-evmRepo", new BscEvmJsonRPCBlockRepository(repoCfg, httpClient));
        this.repositories.set("evmRepo", new EvmJsonRPCBlockRepository(repoCfg, httpClient));
        this.repositories.set(
          "arbitrum-evmRepo",
          new ArbitrumEvmJsonRPCBlockRepository(repoCfg, httpClient, this.getMetadataRepository())
        );
      }
    });

    this.repositories.set(
      "job-executions",
      this.cfg.jobExecutions.use === "postgres"
        ? await this.createPostgresJobExecutionRepository(this.cfg.dbConfig)
        : new InMemoryJobExecutionRepository()
    );
    this.repositories.set(
      "jobs",
      new StaticJobRepository(
        this.cfg.jobs.dir,
        this.cfg.dryRun,
        (chain: string) => this.getEvmBlockRepository(chain),
        {
          metadataRepo: this.getMetadataRepository(),
          statsRepo: this.getStatsRepository(),
          snsRepo: this.getSnsEventRepository(),
          solanaSlotRepo: this.getSolanaSlotRepository(),
        }
      )
    );
  }

  public getEvmBlockRepository(chain: string): EvmJsonRPCBlockRepository {
    const instanceRepoName = EVM_CHAINS.get(chain);
    if (!instanceRepoName) throw new Error(`Chain ${chain} not supported`);
    return this.getRepo(instanceRepoName);
  }

  public getSnsEventRepository(): SnsEventRepository {
    return this.getRepo("sns");
  }

  public getMetadataRepository(): MetadataRepository<any> {
    return this.getRepo("metadata");
  }

  public getStatsRepository(): PromStatRepository {
    return this.getRepo("metrics");
  }

  public getJobsRepository(): JobRepository {
    return this.getRepo("jobs");
  }

  public getJobExecutionRepository(): JobExecutionRepository {
    return this.getRepo("job-executions");
  }

  public getSolanaSlotRepository(): Web3SolanaSlotRepository {
    return this.getRepo("solana-slotRepo");
  }

  private getRepo(name: string): any {
    const repo = this.repositories.get(name);
    if (!repo) throw new Error(`No repository ${name}`);

    return repo;
  }

  public async close() {
    this.snsClient?.destroy();
    this.closeables.forEach(async (closeable) => await closeable());
  }

  private async loadMetadataRepositories() {
    if (
      this.cfg.metadata.use.includes("fs") &&
      this.cfg.metadata.use.includes("postgres") &&
      this.cfg.metadata.dir &&
      this.cfg.dbConfig
    ) {
      this.repositories.set(
        "metadata",
        new FileMetadataRepository(
          this.cfg.metadata.dir,
          await this.createPostgresMetadataRepository(this.cfg.dbConfig)
        )
      );
      return;
    }

    if (this.cfg.metadata.use.includes("fs") && this.cfg.metadata.dir) {
      this.repositories.set("metadata", new FileMetadataRepository(this.cfg.metadata.dir));
      return;
    }

    if (this.cfg.metadata.use.includes("postgres") && this.cfg.dbConfig) {
      this.repositories.set(
        "metadata",
        await this.createPostgresMetadataRepository(this.cfg.dbConfig)
      );
    }

    this.getMetadataRepository();
  }

  private createSnsClient(): SNSClient {
    const snsCfg: SNSClientConfig = { region: this.cfg.sns.region };
    if (this.cfg.sns.credentials) {
      snsCfg.credentials = {
        accessKeyId: this.cfg.sns.credentials.accessKeyId,
        secretAccessKey: this.cfg.sns.credentials.secretAccessKey,
      };
      snsCfg.endpoint = this.cfg.sns.credentials.url;
    }

    const client = new SNSClient(snsCfg);
    this.closeables.push(async () => client.destroy());
    return client;
  }

  private async createPgPool(dbCfg: DBConfig): Promise<pg.Pool> {
    const pgPool = new pg.Pool({
      connectionString: dbCfg.connString,
      connectionTimeoutMillis: dbCfg.connectionTimeout ?? 30_000,
      query_timeout: dbCfg.queryTimeout ?? 20_000,
      max: dbCfg.maxPoolSize ?? 10,
      options: `-c search_path=${this.cfg.environment}`,
    });
    return pgPool;
  }

  private async createPostgresMetadataRepository(
    dbCfg: DBConfig
  ): Promise<PostgresMetadataRepository> {
    const repo = new PostgresMetadataRepository(
      await this.createPgPool(dbCfg),
      this.cfg.environment
    );
    await repo.init();
    this.closeables.push(async () => repo.close());
    return repo;
  }

  private async createPostgresJobExecutionRepository(
    dbCfg?: DBConfig
  ): Promise<PostgresJobExecutionRepository> {
    if (!dbCfg) {
      throw new Error("Missing db config");
    }
    const repo = new PostgresJobExecutionRepository(
      await this.createPgPool({ ...dbCfg, maxPoolSize: 1 }) // maxPoolSize should always be 1 here
    );
    this.closeables.push(async () => repo.close());
    return repo;
  }

  private createHttpClient(): HttpClient {
    return new HttpClient({
      retries: 3,
      timeout: 1_0000,
      initialDelay: 1_000,
      maxDelay: 30_000,
    });
  }
}<|MERGE_RESOLUTION|>--- conflicted
+++ resolved
@@ -12,15 +12,11 @@
   Web3SolanaSlotRepository,
   RateLimitedSolanaSlotRepository,
   BscEvmJsonRPCBlockRepository,
-<<<<<<< HEAD
   PostgresMetadataRepository,
   PostgresJobExecutionRepository,
   InMemoryJobExecutionRepository,
+  ArbitrumEvmJsonRPCBlockRepository,
 } from "./";
-=======
-  ArbitrumEvmJsonRPCBlockRepository,
-} from ".";
->>>>>>> 9d20a636
 import { HttpClient } from "../rpc/http/HttpClient";
 import {
   JobExecutionRepository,
@@ -57,12 +53,9 @@
 
   public async init(): Promise<void> {
     this.snsClient = this.createSnsClient();
-<<<<<<< HEAD
 
     await this.loadMetadataRepositories();
 
-=======
->>>>>>> 9d20a636
     this.repositories.set("sns", new SnsEventRepository(this.snsClient, this.cfg.sns));
 
     this.repositories.set("metrics", new PromStatRepository());
