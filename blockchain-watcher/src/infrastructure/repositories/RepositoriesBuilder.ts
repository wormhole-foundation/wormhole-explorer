import { RateLimitedWormchainJsonRPCBlockRepository } from "./wormchain/RateLimitedWormchainJsonRPCBlockRepository";
import { RateLimitedAlgorandJsonRPCBlockRepository } from "./algorand/RateLimitedAlgorandJsonRPCBlockRepository";
import { RateLimitedCosmosJsonRPCBlockRepository } from "./cosmos/RateLimitedCosmosJsonRPCBlockRepository";
import { RateLimitedAptosJsonRPCBlockRepository } from "./aptos/RateLimitedAptosJsonRPCBlockRepository";
import { RateLimitedEvmJsonRPCBlockRepository } from "./evm/RateLimitedEvmJsonRPCBlockRepository";
import { RateLimitedSuiJsonRPCBlockRepository } from "./sui/RateLimitedSuiJsonRPCBlockRepository";
import { WormchainJsonRPCBlockRepository } from "./wormchain/WormchainJsonRPCBlockRepository";
import { AlgorandJsonRPCBlockRepository } from "./algorand/AlgorandJsonRPCBlockRepository";
import { CosmosJsonRPCBlockRepository } from "./cosmos/CosmosJsonRPCBlockRepository";
import { extendedProviderPoolSupplier } from "../rpc/http/ProviderPoolDecorator";
import { AptosJsonRPCBlockRepository } from "./aptos/AptosJsonRPCBlockRepository";
import { SNSClient, SNSClientConfig } from "@aws-sdk/client-sns";
import { InstrumentedHttpProvider } from "../rpc/http/InstrumentedHttpProvider";
import { ChainRPCConfig, Config } from "../config";
import {
  WormchainRepository,
  AlgorandRepository,
  CosmosRepository,
  AptosRepository,
  JobRepository,
  SuiRepository,
} from "../../domain/repositories";
import {
  MoonbeamEvmJsonRPCBlockRepository,
  ArbitrumEvmJsonRPCBlockRepository,
  RateLimitedSolanaSlotRepository,
  PolygonJsonRPCBlockRepository,
  BscEvmJsonRPCBlockRepository,
  EvmJsonRPCBlockRepository,
  SuiJsonRPCBlockRepository,
  Web3SolanaSlotRepository,
  FileMetadataRepository,
  StaticJobRepository,
  PromStatRepository,
  SnsEventRepository,
} from ".";
import {
  InstrumentedConnection,
  InstrumentedSuiClient,
  ProviderPool,
  RpcConfig,
} from "@xlabs/rpc-pool";
import { InfluxEventRepository } from "./InfluxEventRepository";
import { InfluxDB } from "@influxdata/influxdb-client";

const WORMCHAIN_CHAIN = "wormchain";
const ALGORAND_CHAIN = "algorand";
const SOLANA_CHAIN = "solana";
const COSMOS_CHAIN = "cosmos";
const APTOS_CHAIN = "aptos";
const EVM_CHAIN = "evm";
const SUI_CHAIN = "sui";
const EVM_CHAINS = new Map([
  ["ethereum", "evmRepo"],
  ["ethereum-sepolia", "evmRepo"],
  ["avalanche", "evmRepo"],
  ["oasis", "evmRepo"],
  ["fantom", "evmRepo"],
  ["karura", "evmRepo"],
  ["acala", "evmRepo"],
  ["klaytn", "evmRepo"],
  ["celo", "evmRepo"],
  ["optimism", "evmRepo"],
  ["optimism-sepolia", "evmRepo"],
  ["base", "evmRepo"],
  ["base-sepolia", "evmRepo"],
  ["bsc", "bsc-evmRepo"],
  ["arbitrum", "arbitrum-evmRepo"],
  ["arbitrum-sepolia", "arbitrum-evmRepo"],
  ["moonbeam", "moonbeam-evmRepo"],
  ["polygon", "polygon-evmRepo"],
  ["ethereum-holesky", "evmRepo"],
  ["scroll", "evmRepo"],
  ["polygon-sepolia", "polygon-evmRepo"],
  ["blast", "evmRepo"],
  ["mantle", "evmRepo"],
  ["xlayer", "evmRepo"],
]);

const POOL_STRATEGY = "healthy";

export class RepositoriesBuilder {
  private repositories = new Map();
  private snsClient?: SNSClient;
  private cfg: Config;

  constructor(cfg: Config) {
    this.cfg = cfg;
    this.build();
  }

  private build(): void {
    this.snsClient = this.createSnsClient();
    this.repositories.set("sns", new SnsEventRepository(this.snsClient, this.cfg.sns));
    this.cfg.influx &&
      this.repositories.set(
        "infux",
        new InfluxEventRepository(
          new InfluxDB({
            url: this.cfg.influx.url,
            token: this.cfg.influx.token,
          }),
          this.cfg.influx
        )
      );
    this.cfg.metadata?.dir &&
      this.repositories.set("metadata", new FileMetadataRepository(this.cfg.metadata.dir));

    this.repositories.set("metrics", new PromStatRepository());

    this.cfg.enabledPlatforms.forEach((chain) => {
      this.buildWormchainRepository(chain);
      this.buildAlgorandRepository(chain);
      this.buildSolanaRepository(chain);
      this.buildCosmosRepository(chain);
      this.buildAptosRepository(chain);
      this.buildEvmRepository(chain);
      this.buildSuiRepository(chain);
    });

    this.repositories.set(
      "jobs",
      new StaticJobRepository(
        this.cfg.environment,
        this.cfg.jobs.dir,
        this.cfg.dryRun,
        (chain: string) => this.getEvmBlockRepository(chain),
        {
          metadataRepo: this.getMetadataRepository(),
          statsRepo: this.getStatsRepository(),
          snsRepo: this.getSnsEventRepository(),
          influxRepo: this.getInfluxEventRepository(),
          solanaSlotRepo: this.getSolanaSlotRepository(),
          suiRepo: this.getSuiRepository(),
          aptosRepo: this.getAptosRepository(),
          wormchainRepo: this.getWormchainRepository(),
          cosmosRepo: this.getCosmosRepository(),
          algorandRepo: this.getAlgorandRepository(),
        }
      )
    );
  }

  public getEvmBlockRepository(chain: string): EvmJsonRPCBlockRepository {
    const instanceRepoName = EVM_CHAINS.get(chain);
    if (!instanceRepoName)
      throw new Error(`[RepositoriesBuilder] Chain ${chain.toLocaleUpperCase()} not supported`);
    return this.getRepo(instanceRepoName);
  }

  public getSnsEventRepository(): SnsEventRepository | undefined {
    try {
      const sns = this.getRepo("sns");
      return sns;
    } catch (e) {
      return;
    }
  }

  public getInfluxEventRepository(): InfluxEventRepository | undefined {
    try {
      const influx = this.getRepo("infux");
      return influx;
    } catch (e) {
      return;
    }
  }

  public getMetadataRepository(): FileMetadataRepository {
    return this.getRepo("metadata");
  }

  public getStatsRepository(): PromStatRepository {
    return this.getRepo("metrics");
  }

  public getJobsRepository(): JobRepository {
    return this.getRepo("jobs");
  }

  public getSolanaSlotRepository(): Web3SolanaSlotRepository {
    return this.getRepo("solana-slotRepo");
  }

  public getSuiRepository(): SuiRepository {
    return this.getRepo("sui-repo");
  }

  public getAptosRepository(): AptosRepository {
    return this.getRepo("aptos-repo");
  }

  public getWormchainRepository(): WormchainRepository {
    return this.getRepo("wormchain-repo");
  }

  public getCosmosRepository(): CosmosRepository {
    return this.getRepo("cosmos-repo");
  }

  public getAlgorandRepository(): AlgorandRepository {
    return this.getRepo("algorand-repo");
  }

  public close(): void {
    this.snsClient?.destroy();
  }

  private buildSolanaRepository(chain: string): void {
    if (chain == SOLANA_CHAIN) {
      const solanaProviderPool = extendedProviderPoolSupplier(
        this.cfg.chains[chain].rpcs.map((url) => ({ url })),
        (rpcCfg: RpcConfig) =>
          new InstrumentedConnection(rpcCfg.url, {
            commitment: rpcCfg.commitment || "confirmed",
          }),
        POOL_STRATEGY
      );

      const cfg = this.cfg.chains[chain];
      const solanaSlotRepository = new RateLimitedSolanaSlotRepository(
        new Web3SolanaSlotRepository(solanaProviderPool),
        cfg.rateLimit
      );
      this.repositories.set("solana-slotRepo", solanaSlotRepository);
    }
  }

  private buildEvmRepository(chain: string): void {
    if (chain == EVM_CHAIN) {
      const pools = this.createAllProvidersPool();
      const repoCfg: JsonRPCBlockRepositoryCfg = {
        chains: this.cfg.chains,
        environment: this.cfg.environment,
      };

      const moonbeamRepository = new RateLimitedEvmJsonRPCBlockRepository(
        new MoonbeamEvmJsonRPCBlockRepository(repoCfg, pools)
      );
      const arbitrumRepository = new RateLimitedEvmJsonRPCBlockRepository(
        new ArbitrumEvmJsonRPCBlockRepository(repoCfg, pools, this.getMetadataRepository())
      );
      const polygonRepository = new RateLimitedEvmJsonRPCBlockRepository(
        new PolygonJsonRPCBlockRepository(repoCfg, pools)
      );
      const bscRepository = new RateLimitedEvmJsonRPCBlockRepository(
        new BscEvmJsonRPCBlockRepository(repoCfg, pools)
      );
      const evmRepository = new RateLimitedEvmJsonRPCBlockRepository(
        new EvmJsonRPCBlockRepository(repoCfg, pools)
      );

      this.repositories.set("moonbeam-evmRepo", moonbeamRepository);
      this.repositories.set("arbitrum-evmRepo", arbitrumRepository);
      this.repositories.set("polygon-evmRepo", polygonRepository);
      this.repositories.set("bsc-evmRepo", bscRepository);
      this.repositories.set("evmRepo", evmRepository);
    }
  }

  private buildSuiRepository(chain: string): void {
    if (chain == SUI_CHAIN) {
      const suiProviderPool = extendedProviderPoolSupplier(
        this.cfg.chains[chain].rpcs.map((url) => ({ url })),
        (rpcCfg: RpcConfig) => new InstrumentedSuiClient(rpcCfg.url, 2000),
        POOL_STRATEGY
      );

      const suiRepository = new RateLimitedSuiJsonRPCBlockRepository(
        new SuiJsonRPCBlockRepository(suiProviderPool)
      );

      this.repositories.set("sui-repo", suiRepository);
    }
  }

  private buildAptosRepository(chain: string): void {
    if (chain == APTOS_CHAIN) {
      const pools = this.createDefaultProviderPools(chain);

      const aptosRepository = new RateLimitedAptosJsonRPCBlockRepository(
        new AptosJsonRPCBlockRepository(pools)
      );

      this.repositories.set("aptos-repo", aptosRepository);
    }
  }

  private buildCosmosRepository(chain: string): void {
    if (chain == COSMOS_CHAIN) {
<<<<<<< HEAD
      const terra2Pools = this.createDefaultProviderPools("terra2");
      const terraPools = this.createDefaultProviderPools("terra");
      const xplaPools = this.createDefaultProviderPools("xpla");
      const seiPools = this.createDefaultProviderPools("sei");

      const cosmosPools: Map<number, ProviderPool<InstrumentedHttpProvider>> = new Map([
        [3, terraPools],
        [18, terra2Pools],
        [28, xplaPools],
        [32, seiPools],
      ]);
=======
      const pools = this.createAllProvidersPool();
      const repoCfg: JsonRPCBlockRepositoryCfg = {
        chains: this.cfg.chains,
        environment: this.cfg.environment,
      };
>>>>>>> 89468de4

      const CosmosRepository = new RateLimitedCosmosJsonRPCBlockRepository(
        new CosmosJsonRPCBlockRepository(repoCfg, pools)
      );

      this.repositories.set("cosmos-repo", CosmosRepository);
    }
  }

  private buildWormchainRepository(chain: string): void {
    if (chain == WORMCHAIN_CHAIN) {
      const injectivePools = this.createDefaultProviderPools("injective");
      const wormchainPools = this.createDefaultProviderPools("wormchain");
      const osmosisPools = this.createDefaultProviderPools("osmosis");
      const kujiraPools = this.createDefaultProviderPools("kujira");
      const evmosPools = this.createDefaultProviderPools("evmos");

      const cosmosPools: Map<number, ProviderPool<InstrumentedHttpProvider>> = new Map([
        [19, injectivePools],
        [20, osmosisPools],
        [3104, wormchainPools],
        [4001, evmosPools],
        [4002, kujiraPools],
      ]);

      const wormchainRepository = new RateLimitedWormchainJsonRPCBlockRepository(
        new WormchainJsonRPCBlockRepository(cosmosPools)
      );

      this.repositories.set("wormchain-repo", wormchainRepository);
    }
  }

  private buildAlgorandRepository(chain: string): void {
    if (chain == ALGORAND_CHAIN) {
      const algoIndexerRpcs = this.cfg.chains[chain].rpcs[1] as unknown as string[];
      const algoRpcs = this.cfg.chains[chain].rpcs[0] as unknown as string[];

      const algoIndexerPools = this.createDefaultProviderPools(chain, algoIndexerRpcs);
      const algoV2Pools = this.createDefaultProviderPools(chain, algoRpcs);

      const algorandRepository = new RateLimitedAlgorandJsonRPCBlockRepository(
        new AlgorandJsonRPCBlockRepository(algoV2Pools, algoIndexerPools)
      );

      this.repositories.set("algorand-repo", algorandRepository);
    }
  }

  private getRepo(name: string): any {
    const repo = this.repositories.get(name);
    if (!repo)
      throw new Error(`[RepositoriesBuilder] Repository ${name.toLocaleLowerCase()} not supported`);

    return repo;
  }

  private createSnsClient(): SNSClient {
    const snsCfg: SNSClientConfig = { region: this.cfg.sns.region };
    if (this.cfg.sns.credentials) {
      snsCfg.credentials = {
        accessKeyId: this.cfg.sns.credentials.accessKeyId,
        secretAccessKey: this.cfg.sns.credentials.secretAccessKey,
      };
      snsCfg.endpoint = this.cfg.sns.credentials.url;
    }

    return new SNSClient(snsCfg);
  }

  private createAllProvidersPool(): ProviderPoolMap {
    let pools: ProviderPoolMap = {};
    for (const chain in this.cfg.chains) {
      const cfg = this.cfg.chains[chain];
      pools[chain] = extendedProviderPoolSupplier(
        cfg.rpcs.map((url) => ({ url })),
        (rpcCfg: RpcConfig) => this.createHttpClient(chain, rpcCfg.url),
        POOL_STRATEGY
      );
    }
    return pools;
  }

  private createDefaultProviderPools(chain: string, rpcs?: string[]) {
    if (!rpcs) {
      rpcs = this.cfg.chains[chain].rpcs;
    }

    const pools = extendedProviderPoolSupplier(
      rpcs.map((url) => ({ url })),
      (rpcCfg: RpcConfig) => this.createHttpClient(chain, rpcCfg.url),
      POOL_STRATEGY
    );
    return pools;
  }

  private createHttpClient(chain: string, url: string): InstrumentedHttpProvider {
    return new InstrumentedHttpProvider({
      chain,
      url,
      retries: 3,
      timeout: 1_0000,
      initialDelay: 1_000,
      maxDelay: 30_000,
    });
  }
}

export type JsonRPCBlockRepositoryCfg = {
  chains: Record<string, ChainRPCConfig>;
  environment: string;
};

export type ProviderPoolMap = Record<string, ProviderPool<InstrumentedHttpProvider>>;<|MERGE_RESOLUTION|>--- conflicted
+++ resolved
@@ -288,25 +288,11 @@
 
   private buildCosmosRepository(chain: string): void {
     if (chain == COSMOS_CHAIN) {
-<<<<<<< HEAD
-      const terra2Pools = this.createDefaultProviderPools("terra2");
-      const terraPools = this.createDefaultProviderPools("terra");
-      const xplaPools = this.createDefaultProviderPools("xpla");
-      const seiPools = this.createDefaultProviderPools("sei");
-
-      const cosmosPools: Map<number, ProviderPool<InstrumentedHttpProvider>> = new Map([
-        [3, terraPools],
-        [18, terra2Pools],
-        [28, xplaPools],
-        [32, seiPools],
-      ]);
-=======
       const pools = this.createAllProvidersPool();
       const repoCfg: JsonRPCBlockRepositoryCfg = {
         chains: this.cfg.chains,
         environment: this.cfg.environment,
       };
->>>>>>> 89468de4
 
       const CosmosRepository = new RateLimitedCosmosJsonRPCBlockRepository(
         new CosmosJsonRPCBlockRepository(repoCfg, pools)
