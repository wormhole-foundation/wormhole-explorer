import { SNSClient, SNSClientConfig } from "@aws-sdk/client-sns";
import { Connection } from "@solana/web3.js";
import { Config } from "./config";
import {
  SnsEventRepository,
  EvmJsonRPCBlockRepository,
  EvmJsonRPCBlockRepositoryCfg,
  FileMetadataRepository,
  PromStatRepository,
  StaticJobRepository,
  Web3SolanaSlotRepository,
  RateLimitedSolanaSlotRepository,
} from "./repositories";
<<<<<<< HEAD

=======
>>>>>>> 0dda3e3f
import { HttpClient } from "./http/HttpClient";
import { JobRepository } from "../domain/repositories";

const SOLANA_CHAIN = "solana";
const EVM_CHAINS = ["ethereum", "karura"];

export class RepositoriesBuilder {
  private cfg: Config;
  private snsClient?: SNSClient;
  private repositories = new Map();

  constructor(cfg: Config) {
    this.cfg = cfg;
    this.build();
  }

  private build(): void {
    this.snsClient = this.createSnsClient();

    this.repositories.set("sns", new SnsEventRepository(this.snsClient, this.cfg.sns));
    this.repositories.set("metrics", new PromStatRepository());

    this.cfg.metadata?.dir &&
      this.repositories.set("metadata", new FileMetadataRepository(this.cfg.metadata.dir));

    this.cfg.supportedChains.forEach((chain) => {
      if (!this.cfg.platforms[chain]) throw new Error(`No config for chain ${chain}`);

<<<<<<< HEAD
      if (chain === SOLANA_CHAIN) {
=======
      if (chain === "solana") {
>>>>>>> 0dda3e3f
        const cfg = this.cfg.platforms[chain];
        const solanaSlotRepository = new RateLimitedSolanaSlotRepository(
          new Web3SolanaSlotRepository(
            new Connection(cfg.rpcs[0], { disableRetryOnRateLimit: true })
          ),
          cfg.rateLimit
        );
        this.repositories.set("solana-slotRepo", solanaSlotRepository);
      }

<<<<<<< HEAD
      if (EVM_CHAINS.includes(chain)) {
        const httpClient = this.createHttpClient(this.cfg.platforms[chain].timeout);
        const repoCfg: EvmJsonRPCBlockRepositoryCfg = {
          chain,
          chainId: this.cfg.platforms[chain].chainId,
=======
      if (chain === "ethereum") {
        const httpClient = this.createHttpClient(this.cfg.platforms[chain].timeout);
        const repoCfg: EvmJsonRPCBlockRepositoryCfg = {
          chain,
>>>>>>> 0dda3e3f
          rpc: this.cfg.platforms[chain].rpcs[0],
          timeout: this.cfg.platforms[chain].timeout,
        };
        this.repositories.set(
          `${chain}-evmRepo`,
          new EvmJsonRPCBlockRepository(repoCfg, httpClient)
        );
      }
    });

    this.repositories.set(
      "jobs",
      new StaticJobRepository(
        this.cfg.jobs.dir,
        this.cfg.dryRun,
        (chain: string) => this.getEvmBlockRepository(chain),
        {
          metadataRepo: this.getMetadataRepository(),
          statsRepo: this.getStatsRepository(),
          snsRepo: this.getSnsEventRepository(),
          solanaSlotRepo: this.getSolanaSlotRepository(),
        }
      )
    );
  }

  public getEvmBlockRepository(chain: string): EvmJsonRPCBlockRepository {
    return this.getRepo(`${chain}-evmRepo`);
  }

  public getSnsEventRepository(): SnsEventRepository {
    return this.getRepo("sns");
  }

  public getMetadataRepository(): FileMetadataRepository {
    return this.getRepo("metadata");
  }

  public getStatsRepository(): PromStatRepository {
    return this.getRepo("metrics");
  }

  public getJobsRepository(): JobRepository {
    return this.getRepo("jobs");
  }

  public getSolanaSlotRepository(): Web3SolanaSlotRepository {
    return this.getRepo("solana-slotRepo");
  }

  private getRepo(name: string): any {
    const repo = this.repositories.get(name);
    if (!repo) throw new Error(`No repository ${name}`);

    return repo;
  }

  public close(): void {
    this.snsClient?.destroy();
  }

  private createSnsClient(): SNSClient {
    const snsCfg: SNSClientConfig = { region: this.cfg.sns.region };
    if (this.cfg.sns.credentials) {
      snsCfg.credentials = {
        accessKeyId: this.cfg.sns.credentials.accessKeyId,
        secretAccessKey: this.cfg.sns.credentials.secretAccessKey,
      };
      snsCfg.endpoint = this.cfg.sns.credentials.url;
    }

    return new SNSClient(snsCfg);
  }

  private createHttpClient(timeout?: number, retries?: number): HttpClient {
    return new HttpClient({
      retries: retries ?? 3,
      timeout: timeout ?? 5_000,
      initialDelay: 1_000,
      maxDelay: 30_000,
    });
  }
}<|MERGE_RESOLUTION|>--- conflicted
+++ resolved
@@ -11,10 +11,6 @@
   Web3SolanaSlotRepository,
   RateLimitedSolanaSlotRepository,
 } from "./repositories";
-<<<<<<< HEAD
-
-=======
->>>>>>> 0dda3e3f
 import { HttpClient } from "./http/HttpClient";
 import { JobRepository } from "../domain/repositories";
 
@@ -43,11 +39,7 @@
     this.cfg.supportedChains.forEach((chain) => {
       if (!this.cfg.platforms[chain]) throw new Error(`No config for chain ${chain}`);
 
-<<<<<<< HEAD
       if (chain === SOLANA_CHAIN) {
-=======
-      if (chain === "solana") {
->>>>>>> 0dda3e3f
         const cfg = this.cfg.platforms[chain];
         const solanaSlotRepository = new RateLimitedSolanaSlotRepository(
           new Web3SolanaSlotRepository(
@@ -58,18 +50,11 @@
         this.repositories.set("solana-slotRepo", solanaSlotRepository);
       }
 
-<<<<<<< HEAD
       if (EVM_CHAINS.includes(chain)) {
         const httpClient = this.createHttpClient(this.cfg.platforms[chain].timeout);
         const repoCfg: EvmJsonRPCBlockRepositoryCfg = {
           chain,
           chainId: this.cfg.platforms[chain].chainId,
-=======
-      if (chain === "ethereum") {
-        const httpClient = this.createHttpClient(this.cfg.platforms[chain].timeout);
-        const repoCfg: EvmJsonRPCBlockRepositoryCfg = {
-          chain,
->>>>>>> 0dda3e3f
           rpc: this.cfg.platforms[chain].rpcs[0],
           timeout: this.cfg.platforms[chain].timeout,
         };
