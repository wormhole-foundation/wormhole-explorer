import { mockRpcPool } from "../../mocks/mockRpcPool";
mockRpcPool();

import { RateLimitedWormchainJsonRPCBlockRepository } from "../../../src/infrastructure/repositories/wormchain/RateLimitedWormchainJsonRPCBlockRepository";
import { RateLimitedAptosJsonRPCBlockRepository } from "../../../src/infrastructure/repositories/aptos/RateLimitedAptosJsonRPCBlockRepository";
import { RateLimitedEvmJsonRPCBlockRepository } from "../../../src/infrastructure/repositories/evm/RateLimitedEvmJsonRPCBlockRepository";
import { RateLimitedSuiJsonRPCBlockRepository } from "../../../src/infrastructure/repositories/sui/RateLimitedSuiJsonRPCBlockRepository";
import { describe, expect, it } from "@jest/globals";
import { RepositoriesBuilder } from "../../../src/infrastructure/repositories/RepositoriesBuilder";
import { configMock } from "../../mocks/configMock";
import {
  FileMetadataRepository,
  PromStatRepository,
  RateLimitedSolanaSlotRepository,
  SnsEventRepository,
} from "../../../src/infrastructure/repositories";

describe("RepositoriesBuilder", () => {
  it("should be throw error because dose not have any chain", async () => {
    try {
      // When
      new RepositoriesBuilder(configMock());
    } catch (e: Error | any) {
      // Then
      expect(e).toBeInstanceOf(Error);
    }
  });

  it("should be throw error because dose not support test chain", async () => {
    try {
      // When
      new RepositoriesBuilder(configMock());
    } catch (e) {
      // Then
      expect(e).toBeInstanceOf(Error);
    }
  });

  it("should be return all repositories instances", async () => {
    // When
    const repos = new RepositoriesBuilder(configMock());
    // Then
    const job = repos.getJobsRepository();
    expect(job).toBeTruthy();

    expect(repos.getEvmBlockRepository("ethereum")).toBeInstanceOf(
      RateLimitedEvmJsonRPCBlockRepository
    );
    expect(repos.getEvmBlockRepository("ethereum-sepolia")).toBeInstanceOf(
      RateLimitedEvmJsonRPCBlockRepository
    );
    expect(repos.getEvmBlockRepository("bsc")).toBeInstanceOf(RateLimitedEvmJsonRPCBlockRepository);
    expect(repos.getEvmBlockRepository("polygon")).toBeInstanceOf(
      RateLimitedEvmJsonRPCBlockRepository
    );
    expect(repos.getEvmBlockRepository("avalanche")).toBeInstanceOf(
      RateLimitedEvmJsonRPCBlockRepository
    );
    expect(repos.getEvmBlockRepository("oasis")).toBeInstanceOf(
      RateLimitedEvmJsonRPCBlockRepository
    );
    expect(repos.getEvmBlockRepository("fantom")).toBeInstanceOf(
      RateLimitedEvmJsonRPCBlockRepository
    );
    expect(repos.getEvmBlockRepository("karura")).toBeInstanceOf(
      RateLimitedEvmJsonRPCBlockRepository
    );
    expect(repos.getEvmBlockRepository("acala")).toBeInstanceOf(
      RateLimitedEvmJsonRPCBlockRepository
    );
    expect(repos.getEvmBlockRepository("klaytn")).toBeInstanceOf(
      RateLimitedEvmJsonRPCBlockRepository
    );
    expect(repos.getEvmBlockRepository("celo")).toBeInstanceOf(
      RateLimitedEvmJsonRPCBlockRepository
    );
    expect(repos.getEvmBlockRepository("arbitrum")).toBeInstanceOf(
      RateLimitedEvmJsonRPCBlockRepository
    );
    expect(repos.getEvmBlockRepository("arbitrum-sepolia")).toBeInstanceOf(
      RateLimitedEvmJsonRPCBlockRepository
    );
    expect(repos.getEvmBlockRepository("moonbeam")).toBeInstanceOf(
      RateLimitedEvmJsonRPCBlockRepository
    );
    expect(repos.getEvmBlockRepository("optimism")).toBeInstanceOf(
      RateLimitedEvmJsonRPCBlockRepository
    );
    expect(repos.getEvmBlockRepository("optimism-sepolia")).toBeInstanceOf(
      RateLimitedEvmJsonRPCBlockRepository
    );
    expect(repos.getEvmBlockRepository("base")).toBeInstanceOf(
      RateLimitedEvmJsonRPCBlockRepository
    );
    expect(repos.getEvmBlockRepository("base-sepolia")).toBeInstanceOf(
      RateLimitedEvmJsonRPCBlockRepository
    );
    expect(repos.getEvmBlockRepository("ethereum-holesky")).toBeInstanceOf(
      RateLimitedEvmJsonRPCBlockRepository
    );
    expect(repos.getEvmBlockRepository("scroll")).toBeInstanceOf(
      RateLimitedEvmJsonRPCBlockRepository
    );
    expect(repos.getEvmBlockRepository("polygon-sepolia")).toBeInstanceOf(
      RateLimitedEvmJsonRPCBlockRepository
    );
    expect(repos.getEvmBlockRepository("blast")).toBeInstanceOf(
      RateLimitedEvmJsonRPCBlockRepository
    );
<<<<<<< HEAD
    expect(repos.getEvmBlockRepository("xlayer")).toBeInstanceOf(
=======
    expect(repos.getEvmBlockRepository("mantle")).toBeInstanceOf(
>>>>>>> 9a749f0b
      RateLimitedEvmJsonRPCBlockRepository
    );
    expect(repos.getAptosRepository()).toBeInstanceOf(RateLimitedAptosJsonRPCBlockRepository);
    expect(repos.getMetadataRepository()).toBeInstanceOf(FileMetadataRepository);
    expect(repos.getSnsEventRepository()).toBeInstanceOf(SnsEventRepository);
    expect(repos.getStatsRepository()).toBeInstanceOf(PromStatRepository);
    expect(repos.getSolanaSlotRepository()).toBeInstanceOf(RateLimitedSolanaSlotRepository);
    expect(repos.getSuiRepository()).toBeInstanceOf(RateLimitedSuiJsonRPCBlockRepository);
    expect(repos.getAptosRepository()).toBeInstanceOf(RateLimitedAptosJsonRPCBlockRepository);
    expect(repos.getWormchainRepository()).toBeInstanceOf(
      RateLimitedWormchainJsonRPCBlockRepository
    );
  });
});<|MERGE_RESOLUTION|>--- conflicted
+++ resolved
@@ -107,11 +107,10 @@
     expect(repos.getEvmBlockRepository("blast")).toBeInstanceOf(
       RateLimitedEvmJsonRPCBlockRepository
     );
-<<<<<<< HEAD
+    expect(repos.getEvmBlockRepository("mantle")).toBeInstanceOf(
+      RateLimitedEvmJsonRPCBlockRepository
+    );
     expect(repos.getEvmBlockRepository("xlayer")).toBeInstanceOf(
-=======
-    expect(repos.getEvmBlockRepository("mantle")).toBeInstanceOf(
->>>>>>> 9a749f0b
       RateLimitedEvmJsonRPCBlockRepository
     );
     expect(repos.getAptosRepository()).toBeInstanceOf(RateLimitedAptosJsonRPCBlockRepository);
