{
  "name": "@wormhole-foundation/blockchain-watcher",
  "version": "0.0.5",
  "description": "A process for watching blockchain events and moving them to persistent storage",
  "main": "index.js",
  "scripts": {
    "start": "node lib/start.js",
    "start:ncc": "node lib/index.js",
    "test": "jest --collectCoverage=false",
    "test:coverage": "jest --collectCoverage=true",
    "build": "tsc",
    "build:ncc": "ncc build src/start.ts -o lib",
    "dev": "ts-node src/start.ts",
    "dev:debug:testnet": "ts-node src/start.ts start --debug --watch",
    "dev:debug:mainnet": "NODE_ENV=mainnet ts-node src/start.ts start --debug --watch",
    "prettier": "prettier --write ."
  },
  "author": "chase-45",
  "license": "ISC",
  "dependencies": {
    "@aws-sdk/client-sns": "^3.445.0",
    "@certusone/wormhole-sdk": "0.10.5",
    "axios": "^1.6.0",
    "bs58": "^5.0.0",
    "config": "^3.3.9",
    "cron": "^3.1.6",
    "ethers": "^5",
    "mollitia": "^0.1.0",
    "pg": "^8.11.3",
    "prom-client": "^15.0.0",
    "winston": "3.8.2"
  },
  "devDependencies": {
    "@jest/globals": "^29.7.0",
<<<<<<< HEAD
    "@testcontainers/postgresql": "^10.3.2",
    "@types/koa-router": "^7.4.4",
    "@types/pg": "^8.10.9",
    "@types/uuid": "^9.0.6",
    "@types/yargs": "^17.0.23",
=======
>>>>>>> e2884690
    "@vercel/ncc": "^0.38.1",
    "@types/config": "^3.3.3",
    "jest": "^29.7.0",
    "nock": "^13.3.8",
    "prettier": "^2.8.7",
    "testcontainers": "^10.3.2",
    "ts-jest": "^29.1.1",
    "ts-node": "^10.9.1",
    "tsx": "^3.12.7",
    "typescript": "^4.8.4"
  },
  "engines": {
    "node": ">=18.0.0"
  },
  "prettier": {
    "printWidth": 100
  },
  "jest": {
    "moduleFileExtensions": [
      "js",
      "json",
      "ts"
    ],
    "setupFiles": [
      "<rootDir>/src/infrastructure/log.ts"
    ],
    "roots": [
      "test",
      "src"
    ],
    "testRegex": ".*\\.test\\.ts$",
    "transform": {
      "^.+\\.(t|j)s$": "ts-jest"
    },
    "collectCoverage": true,
    "collectCoverageFrom": [
      "**/*.(t|j)s"
    ],
    "coveragePathIgnorePatterns": [
      "node_modules",
      "test"
    ],
    "coverageDirectory": "./coverage",
    "coverageThreshold": {
      "global": {
        "lines": 73
      }
    }
  }
}<|MERGE_RESOLUTION|>--- conflicted
+++ resolved
@@ -32,14 +32,10 @@
   },
   "devDependencies": {
     "@jest/globals": "^29.7.0",
-<<<<<<< HEAD
     "@testcontainers/postgresql": "^10.3.2",
-    "@types/koa-router": "^7.4.4",
     "@types/pg": "^8.10.9",
     "@types/uuid": "^9.0.6",
     "@types/yargs": "^17.0.23",
-=======
->>>>>>> e2884690
     "@vercel/ncc": "^0.38.1",
     "@types/config": "^3.3.3",
     "jest": "^29.7.0",
@@ -85,7 +81,7 @@
     "coverageDirectory": "./coverage",
     "coverageThreshold": {
       "global": {
-        "lines": 73
+        "lines": 75
       }
     }
   }
