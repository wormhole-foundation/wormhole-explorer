--- conflicted
+++ resolved
@@ -24,15 +24,9 @@
     "@cosmjs/proto-signing": "^0.32.3",
     "@influxdata/influxdb-client": "^1.33.2",
     "@mysten/sui.js": "^0.49.1",
-<<<<<<< HEAD
-    "@wormhole-foundation/sdk-base": "^0.8.2",
-    "@wormhole-foundation/sdk-connect": "^0.8.2",
-    "@wormhole-foundation/sdk-definitions": "^0.8.2",
-=======
     "@types/bn.js": "^5.1.5",
     "@wormhole-foundation/sdk-base": "^0.7.2",
     "@wormhole-foundation/sdk-definitions": "^0.7.2",
->>>>>>> bf49c901
     "@xlabs/rpc-pool": "^1.0.0",
     "algosdk": "^2.8.0",
     "axios": "^1.6.0",
