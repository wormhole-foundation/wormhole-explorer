--- conflicted
+++ resolved
@@ -14,7 +14,6 @@
       "rpcs": ["https://rpc.ankr.com/eth"],
       "timeout": 10000
     },
-<<<<<<< HEAD
     "avalanche": {
       "name": "avalanche",
       "network": "mainnet",
@@ -22,8 +21,6 @@
       "rpcs": ["https://api.avax.network/ext/bc/C/rpc"],
       "timeout": 10000
     },
-=======
->>>>>>> 912049a0
     "fantom": {
       "name": "fantom",
       "network": "mainnet",
@@ -42,11 +39,7 @@
       "name": "acala",
       "network": "mainnet",
       "chainId": 12,
-<<<<<<< HEAD
-      "rpcs": ["https://rpc.evm.acala.network"],
-=======
       "rpcs": ["https://eth-rpc-acala.aca-api.network"],
->>>>>>> 912049a0
       "timeout": 10000
     }
   }
