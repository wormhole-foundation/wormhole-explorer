{
  "environment": "mainnet",
  "chains": {
    "solana": {
      "network": "mainnet-beta",
      "rpcs": ["https://api.mainnet-beta.solana.com"]
    },
    "ethereum": {
      "network": "mainnet",
      "rpcs": [
        "https://api.securerpc.com/v1",
        "https://rpc.mevblocker.io/noreverts",
        "https://rpc.notadegen.com/eth",
        "https://endpoints.omniatech.io/v1/eth/mainnet/public",
        "https://ethereum.publicnode.com"
      ]
    },
    "bsc": {
      "network": "mainnet",
      "rpcs": [
        "https://bscrpc.com",
        "https://bsc-dataseed1.defibit.io",
        "https://bsc-dataseed3.defibit.io",
        "https://bsc-dataseed3.bnbchain.org",
        "https://bsc-dataseed.bnbchain.org"
      ]
    },
    "polygon": {
      "network": "mainnet",
      "rpcs": [
        "https://rpc-mainnet.matic.quiknode.pro",
        "https://polygon-rpc.com",
        "https://rpc-mainnet.maticvigil.com",
        "https://endpoints.omniatech.io/v1/matic/mainnet/public",
        "https://polygon-bor.publicnode.com"
      ]
    },
    "avalanche": {
      "network": "mainnet",
      "rpcs": [
        "https://avalanche.blockpi.network/v1/rpc/public",
        "https://api.avax.network/ext/bc/C/rpc",
        "https://avalanche.public-rpc.com",
        "https://endpoints.omniatech.io/v1/avax/mainnet/public",
        "https://avalanche-c-chain.publicnode.com"
      ]
    },
    "oasis": {
      "network": "mainnet",
      "rpcs": ["https://emerald.oasis.dev"]
    },
    "fantom": {
      "network": "mainnet",
      "rpcs": [
        "https://rpc.fantom.network",
        "https://rpc2.fantom.network",
        "https://rpc3.fantom.network",
        "https://rpc.ftm.tools"
      ]
    },
    "karura": {
      "network": "mainnet",
      "rpcs": [
        "https://eth-rpc-karura.aca-api.network",
        "https://eth-rpc-karura.aca-staging.network",
        "https://rpc.evm.karura.network"
      ]
    },
    "acala": {
      "network": "mainnet",
      "rpcs": ["https://eth-rpc-acala.aca-api.network", "https://rpc.evm.acala.network"]
    },
    "klaytn": {
      "network": "mainnet",
      "rpcs": [
        "https://klaytn-mainnet-rpc.allthatnode.com:8551",
        "https://public-en-cypress.klaytn.net"
      ]
    },
    "celo": {
      "network": "mainnet",
      "rpcs": ["https://forno.celo.org", "https://1rpc.io/celo"]
    },
    "moonbeam": {
      "network": "mainnet",
      "rpcs": ["https://rpc.api.moonbeam.network", "https://1rpc.io/glmr"]
    },
    "arbitrum": {
      "network": "mainnet",
      "rpcs": [
        "https://endpoints.omniatech.io/v1/arbitrum/one/public",
        "https://arbitrum.blockpi.network/v1/rpc/public",
        "https://arb1.arbitrum.io/rpc"
      ]
    },
    "optimism": {
      "network": "mainnet",
      "rpcs": [
        "https://op-pokt.nodies.app",
        "https://mainnet.optimism.io",
        "https://optimism.publicnode.com"
      ]
    },
    "base": {
      "network": "mainnet",
      "rpcs": [
        "https://base-pokt.nodies.app",
        "https://base.publicnode.com",
        "https://mainnet.base.org",
        "https://rpc.notadegen.com/base"
      ]
    },
    "sui": {
      "network": "mainnet",
      "rpcs": ["https://fullnode.mainnet.sui.io:443", "http://m-sui-01.nodes.stable.io:8546"]
    },
    "aptos": {
      "network": "mainnet",
      "rpcs": ["https://fullnode.mainnet.aptoslabs.com/v1"]
    },
<<<<<<< HEAD
    "wormchain": {
      "network": "mainnet",
      "rpcs": ["https://tncnt-eu-wormchain-main-01.rpc.p2p.world"]
=======
    "scroll": {
      "network": "mainnet",
      "rpcs": [
        "https://scroll-mainnet-public.unifra.io",
        "https://rpc.scroll.io",
        "https://scroll-mainnet.chainstacklabs.com",
        "https://scroll-mainnet.public.blastapi.io"
      ]
>>>>>>> 97ac266b
    }
  }
}<|MERGE_RESOLUTION|>--- conflicted
+++ resolved
@@ -118,11 +118,10 @@
       "network": "mainnet",
       "rpcs": ["https://fullnode.mainnet.aptoslabs.com/v1"]
     },
-<<<<<<< HEAD
     "wormchain": {
       "network": "mainnet",
       "rpcs": ["https://tncnt-eu-wormchain-main-01.rpc.p2p.world"]
-=======
+    },
     "scroll": {
       "network": "mainnet",
       "rpcs": [
@@ -131,7 +130,6 @@
         "https://scroll-mainnet.chainstacklabs.com",
         "https://scroll-mainnet.public.blastapi.io"
       ]
->>>>>>> 97ac266b
     }
   }
 }