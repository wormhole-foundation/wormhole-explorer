{
  "environment": "mainnet",
  "chains": {
    "solana": {
      "network": "mainnet-beta",
      "rpcs": ["https://api.mainnet-beta.solana.com"]
    },
    "ethereum": {
      "network": "mainnet",
      "rpcs": [
        "https://api.securerpc.com/v1",
        "https://rpc.mevblocker.io/noreverts",
        "https://rpc.notadegen.com/eth",
        "https://endpoints.omniatech.io/v1/eth/mainnet/public",
        "https://ethereum.publicnode.com"
      ]
    },
    "bsc": {
      "network": "mainnet",
      "rpcs": [
        "https://bscrpc.com",
        "https://bsc-dataseed1.defibit.io",
        "https://bsc-dataseed3.defibit.io",
        "https://bsc-dataseed3.bnbchain.org",
        "https://bsc-dataseed.bnbchain.org"
      ]
    },
    "polygon": {
      "network": "mainnet",
      "rpcs": [
        "https://rpc-mainnet.matic.quiknode.pro",
        "https://polygon-rpc.com",
        "https://rpc-mainnet.maticvigil.com",
        "https://endpoints.omniatech.io/v1/matic/mainnet/public",
        "https://polygon-bor.publicnode.com"
      ]
    },
    "avalanche": {
      "network": "mainnet",
      "rpcs": [
        "https://avalanche.blockpi.network/v1/rpc/public",
        "https://api.avax.network/ext/bc/C/rpc",
        "https://avalanche.public-rpc.com",
        "https://endpoints.omniatech.io/v1/avax/mainnet/public",
        "https://avalanche-c-chain.publicnode.com"
      ]
    },
    "oasis": {
      "network": "mainnet",
      "rpcs": ["https://emerald.oasis.dev"]
    },
    "fantom": {
      "network": "mainnet",
      "rpcs": [
        "https://rpc.fantom.network",
        "https://rpc2.fantom.network",
        "https://rpc3.fantom.network",
        "https://rpc.ftm.tools"
      ]
    },
    "karura": {
      "network": "mainnet",
      "rpcs": [
        "https://eth-rpc-karura.aca-api.network",
        "https://eth-rpc-karura.aca-staging.network"
      ]
    },
    "acala": {
      "network": "mainnet",
      "rpcs": ["https://eth-rpc-acala.aca-api.network", "https://rpc.evm.acala.network"]
    },
    "klaytn": {
      "network": "mainnet",
      "rpcs": [
        "https://klaytn-mainnet-rpc.allthatnode.com:8551",
        "https://public-en-cypress.klaytn.net"
      ]
    },
    "celo": {
      "network": "mainnet",
      "rpcs": ["https://forno.celo.org", "https://1rpc.io/celo"]
    },
    "moonbeam": {
      "network": "mainnet",
      "rpcs": ["https://rpc.api.moonbeam.network", "https://1rpc.io/glmr"]
    },
    "arbitrum": {
      "network": "mainnet",
      "rpcs": [
        "https://endpoints.omniatech.io/v1/arbitrum/one/public",
        "https://arbitrum.blockpi.network/v1/rpc/public",
        "https://arb1.arbitrum.io/rpc"
      ]
    },
    "optimism": {
      "network": "mainnet",
      "rpcs": [
        "https://op-pokt.nodies.app",
        "https://mainnet.optimism.io",
        "https://optimism.publicnode.com"
      ]
    },
    "base": {
      "network": "mainnet",
      "rpcs": [
        "https://base-pokt.nodies.app",
        "https://base.publicnode.com",
        "https://mainnet.base.org",
        "https://rpc.notadegen.com/base"
      ]
    },
    "sui": {
      "network": "mainnet",
      "rpcs": ["https://fullnode.mainnet.sui.io:443"]
    },
    "aptos": {
      "network": "mainnet",
      "rpcs": ["https://fullnode.mainnet.aptoslabs.com/v1"]
    },
    "wormchain": {
      "network": "mainnet",
      "rpcs": [
        "https://gateway-01.mainnet.xlabs.xyz",
        "https://gateway-02.mainnet.xlabs.xyz",
        "https://gateway-03.mainnet.xlabs.xyz"
      ]
    },
    "scroll": {
      "network": "mainnet",
      "rpcs": [
        "https://scroll-mainnet-public.unifra.io",
        "https://rpc.scroll.io",
        "https://scroll-mainnet.chainstacklabs.com"
      ]
    },
    "blast": {
      "network": "mainnet",
      "rpcs": [
        "https://rpc.blast.io",
        "https://blast.din.dev/rpc",
        "https://blastl2-mainnet.public.blastapi.io"
      ]
    },
<<<<<<< HEAD
    "xlayer": {
      "network": "mainnet",
      "rpcs": ["https://xlayerrpc.okx.com", "https://rpc.xlayer.tech"]
=======
    "mantle": {
      "network": "mainnet",
      "rpcs": ["https://rpc.ankr.com/"]
>>>>>>> 9a749f0b
    }
  }
}<|MERGE_RESOLUTION|>--- conflicted
+++ resolved
@@ -141,15 +141,13 @@
         "https://blastl2-mainnet.public.blastapi.io"
       ]
     },
-<<<<<<< HEAD
-    "xlayer": {
-      "network": "mainnet",
-      "rpcs": ["https://xlayerrpc.okx.com", "https://rpc.xlayer.tech"]
-=======
     "mantle": {
       "network": "mainnet",
       "rpcs": ["https://rpc.ankr.com/"]
->>>>>>> 9a749f0b
     }
+  },
+  "xlayer": {
+    "network": "mainnet",
+    "rpcs": ["https://xlayerrpc.okx.com", "https://rpc.xlayer.tech"]
   }
 }