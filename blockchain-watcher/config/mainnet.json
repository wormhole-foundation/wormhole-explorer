--- conflicted
+++ resolved
@@ -158,7 +158,6 @@
         "https://blastl2-mainnet.public.blastapi.io"
       ]
     },
-<<<<<<< HEAD
     "evmos": {
       "network": "mainnet",
       "rpcs": [
@@ -178,7 +177,7 @@
         "https://kujira-rpc.polkachu.com",
         "https://rpc-kujira.ecostake.com"
       ]
-=======
+    },
     "mantle": {
       "network": "mainnet",
       "rpcs": ["https://rpc.ankr.com/"]
@@ -186,7 +185,6 @@
     "xlayer": {
       "network": "mainnet",
       "rpcs": ["https://xlayerrpc.okx.com", "https://rpc.xlayer.tech"]
->>>>>>> 4809dbda
     }
   }
 }