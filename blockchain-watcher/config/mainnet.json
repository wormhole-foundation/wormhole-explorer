--- conflicted
+++ resolved
@@ -155,10 +155,6 @@
       "network": "mainnet",
       "chainId": 30,
       "rpcs": [
-<<<<<<< HEAD
-        "https://base.publicnode.com",
-=======
->>>>>>> 58f8dfcc
         "https://mainnet.base.org",
         "https://rpc.notadegen.com/base",
         "https://base-pokt.nodies.app",
