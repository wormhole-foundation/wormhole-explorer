--- conflicted
+++ resolved
@@ -3,11 +3,7 @@
   "port": 9090,
   "logLevel": "debug",
   "dryRun": true,
-<<<<<<< HEAD
   "supportedChains": ["ethereum", "solana", "karura"],
-=======
-  "supportedChains": ["ethereum", "solana"],
->>>>>>> 0dda3e3f
   "sns": {
     "topicArn": "arn:aws:sns:us-east-1:000000000000:localstack-topic.fifo",
     "region": "us-east-1",
@@ -28,11 +24,7 @@
       "rpcs": ["https://api.devnet.solana.com"],
       "timeout": 10000,
       "rateLimit": {
-<<<<<<< HEAD
-        "period": 10000,
-=======
         "period": 9000,
->>>>>>> 0dda3e3f
         "limit": 40
       }
     },
