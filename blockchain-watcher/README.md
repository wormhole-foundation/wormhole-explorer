# Explorer Blockchain Watcher

The purpose of this process is to watch all Wormhole connected blockchains for events in Wormhole ecosystem contracts, and then produce database records for these events, and other important associated data.

## Installation

run npm ci in the root of the project
run npm dev in the root of the project

## Deployment

This process is meant to be deployed as a docker container. The dockerfile is located in the root of the project.
As of today, we have a one to one relationship from job to pod. So we statically define jobs as a config map that each pod then loads.
See `../deploy/blockchain-watcher/workers` for an example of how deployment works.
<<<<<<< HEAD
=======

To deploy all workers for a given environment, run:

```bash
$  kubetpl render workers/* -i env/staging-testnet.env --syntax=go-template | kubectl apply -f -
```
>>>>>>> 0dda3e3f

## Configuration

Configuration is loaded from files in `config` directory.
There is a default file, and then a file for each environment. The environment is set by the NODE_ENV environment variable.
If NODE_ENV is not set, the default file is used.

Some values may be overriden by using environment variables. See `config/custom-environment-variables.json` for a list of these variables.

```bash
$ NODE_ENV=staging LOG_LEVEL=debug npm run dev
```

When running locally, you need to configure one or more jobs.
By default, jobs are read from `metadata-repo/jobs/jobs.json`.

Example:

```
{ "jobs": [
  {
    "id": "poll-log-message-published-ethereum",
    "chain": "ethereum",
    "source": {
      "action": "PollEvmLogs",
      "config": {
        "fromBlock": "10012499",
        "blockBatchSize": 100,
        "commitment": "latest",
        "interval": 15000,
        "addresses": ["0x706abc4E45D419950511e474C7B9Ed348A4a716c"],
        "chain": "ethereum",
        "topics": []
      }
    },
    "handlers": [
      {
        "action": "HandleEvmLogs",
        "target": "sns",
        "mapper": "evmLogMessagePublishedMapper",
        "config": {
          "abi": "event LogMessagePublished(address indexed sender, uint64 sequence, uint32 nonce, bytes payload, uint8 consistencyLevel)",
          "filter": {
            "addresses": ["0x706abc4E45D419950511e474C7B9Ed348A4a716c"],
            "topics": ["0x6eb224fb001ed210e379b335e35efe88672a8ce935d981a6896b27ffdf52a3b2"]
          }
        }
      }
    ]
  }
]}

```

## Usage & Modification

Currently, jobs are read and loaded based on a JSON file.
Each job has a source, and one or more handlers.
Each handler has an action, a mapper and a target. For example, you can choose to use PollEvmLogs as an action and HandleEvmLogs as a handler. Fot this handler you need to set a mapper like evmLogMessagePublishedMapper.
The target can be sns, or a fake one if dryRun is enabled.<|MERGE_RESOLUTION|>--- conflicted
+++ resolved
@@ -12,15 +12,12 @@
 This process is meant to be deployed as a docker container. The dockerfile is located in the root of the project.
 As of today, we have a one to one relationship from job to pod. So we statically define jobs as a config map that each pod then loads.
 See `../deploy/blockchain-watcher/workers` for an example of how deployment works.
-<<<<<<< HEAD
-=======
 
 To deploy all workers for a given environment, run:
 
 ```bash
 $  kubetpl render workers/* -i env/staging-testnet.env --syntax=go-template | kubectl apply -f -
 ```
->>>>>>> 0dda3e3f
 
 ## Configuration
 
