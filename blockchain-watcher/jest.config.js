--- conflicted
+++ resolved
@@ -13,11 +13,7 @@
   coverageDirectory: "./coverage",
   coverageThreshold: {
     global: {
-<<<<<<< HEAD
-      lines: 58.5,
-=======
       lines: 63.9,
->>>>>>> 0dda3e3f
     },
   },
 };